--- conflicted
+++ resolved
@@ -1,1753 +1,1721 @@
-import streamlit as st
-import pandas as pd
-import numpy as np
-import plotly.express as px
-import plotly.graph_objects as go
-import matplotlib.pyplot as plt
-import seaborn as sns
-from datetime import datetime
-
-# Set page configuration
-st.set_page_config(
-    page_title="GenAI Architecture Explorer",
-    page_icon="🧠",
-    layout="wide"
-)
-
-# Title and introduction with Cognizant branding
-col1, col2, col3 = st.columns([1, 2, 1])
-
-with col1:
-    # Logo and text side by side
-    try:
-        # Create sub-columns for horizontal alignment with tighter spacing
-        logo_subcol, text_subcol = st.columns([1, 2], gap="small")
-        
-        with logo_subcol:
-            st.image("assets/logo.png", width=50)
-        
-        with text_subcol:
-            st.markdown("""
-            <div style="padding-top: 8px; margin-left: -20px;">
-                <div style="color: #1f77b4; font-weight: bold; font-size: 20px; margin: 0; line-height: 1.2;">Cognizant</div>
-                <div style="color: #666; font-size: 14px; margin: 0; line-height: 1.1;">Technology Solutions</div>
-            </div>
-            """, unsafe_allow_html=True)
-    except:
-        # Clean fallback branding
-        st.markdown("""
-        <div style="text-align: center; padding: 10px;">
-            <div style="color: #1f77b4; font-weight: bold; font-size: 20px;">🔷 Cognizant</div>
-            <div style="color: #666; font-size: 14px;">Technology Solutions</div>
-        </div>
-        """, unsafe_allow_html=True)
-
-with col2:
-    st.title("🧠 GenAI FinOps Multi-Cloud Explorer")
-    st.markdown("""
-    **Enterprise GenAI Cost & Performance Analytics Across Multiple Cloud Platforms**  
-    Analyze your GenAI architecture performance, costs, and optimization opportunities across Cloud Platforms.
-    """)
-
-with col3:
-    # Empty space - removed "Powered by" text
-    st.empty()
-
-# Sidebar configuration
-st.sidebar.header("Settings")
-
-# Sample data generation function
-def generate_sample_data():
-    np.random.seed(42)
-    dates = pd.date_range(start='2023-01-01', end= pd.Timestamp.today().strftime('%Y-%m-%d'), freq='D')
-    
-    # Define enterprise-level hierarchy
-    cloud_platforms = ['AWS', 'GCP', 'Azure', 'Snowflake', 'Databricks']
-    departments = ['Engineering', 'Data Science', 'Marketing', 'Finance', 'Operations']
-    environments = ['dev', 'staging', 'prod']
-    release_versions = ['v1.0', 'v1.1', 'v1.2', 'v2.0', 'v2.1']
-    
-    projects_per_cloud = {
-        'AWS': ['GenAI-Chat', 'ML-Pipeline', 'Data-Lake'],
-        'GCP': ['Analytics-Engine', 'Vision-API', 'Speech-Processing'],
-        'Azure': ['Cognitive-Services', 'Bot-Framework', 'Document-AI'],
-        'Snowflake': ['Data-Warehouse', 'BI-Analytics', 'ML-Features'],
-        'Databricks': ['MLOps-Platform', 'Real-time-Analytics', 'Feature-Store']
-    }
-    
-    # Create project-to-department mapping (each project belongs to only one department)
-    project_department_mapping = {}
-    dept_index = 0
-    for cloud, projects in projects_per_cloud.items():
-        for project in projects:
-            project_department_mapping[project] = departments[dept_index % len(departments)]
-            dept_index += 1
-    
-    # Model performance data
-    models = {
-        'GPT-4': {'token_limit': 80000, 'avg_tokens_per_request': 2500},
-        'Claude 3': {'token_limit': 150000, 'avg_tokens_per_request': 3000},
-        'Llama 3': {'token_limit': 70000, 'avg_tokens_per_request': 2000},
-        'Mixtral': {'token_limit': 30000, 'avg_tokens_per_request': 1800},
-        'PaLM 2': {'token_limit': 30000, 'avg_tokens_per_request': 1500}
-    }
-    model_data = []
-    
-    for model, properties in models.items():
-        base_latency = np.random.uniform(100, 500)
-        base_throughput = np.random.uniform(100, 5000)
-        base_accuracy = np.random.uniform(0.7, 0.95)
-        base_cost = np.random.uniform(0.01, 0.1)
-        
-        for date in dates:
-<<<<<<< HEAD
-            # Generate combinations for each model
-            for cloud in cloud_platforms:
-                for project in projects_per_cloud[cloud]:
-                    # Get the department for this project (one-to-one mapping)
-                    dept = project_department_mapping[project]
-                    for env in environments:
-                        # Skip some combinations to make data more realistic
-                        if np.random.random() > 0.3:  # 70% of combinations exist
-                            continue
-                            
-                        release_version = np.random.choice(release_versions)
-                        
-                        # Add some trend and random noise
-                        trend_factor = 1 - (0.0001 * (date - dates[0]).days)  # Gradual improvement over time
-                        random_factor = np.random.normal(1, 0.05)  # Daily variation
-                        
-                        # Cloud-specific cost factors
-                        cloud_cost_factor = {'AWS': 1.0, 'GCP': 0.9, 'Azure': 1.1, 'Snowflake': 1.3, 'Databricks': 1.2}[cloud]
-                        # Environment-specific factors
-                        env_factor = {'dev': 0.3, 'staging': 0.6, 'prod': 1.0}[env]
-                        
-                        latency = base_latency * trend_factor * random_factor * env_factor
-                        throughput = base_throughput / trend_factor * random_factor * env_factor
-                        accuracy = min(0.99, base_accuracy / trend_factor * random_factor)
-                        cost = base_cost * trend_factor * random_factor * cloud_cost_factor * env_factor
-                        
-                        # Token usage simulation
-                        avg_tokens_per_minute = (throughput / (60 * 24)) * properties['avg_tokens_per_request'] * np.random.normal(1, 0.15)
-                        max_tokens_per_minute = avg_tokens_per_minute * np.random.uniform(1.5, 7.5)
-                        minute_samples = np.random.normal(max_tokens_per_minute, max_tokens_per_minute * 0.4)
-                        exceedances = np.sum(minute_samples > properties['token_limit'])
-                        
-                        model_data.append({
-                            'date': date,
-                            'model': model,
-                            'cloud_platform': cloud,
-                            'project': project,
-                            'department': dept,
-                            'environment': env,
-                            'release_version': release_version,
-                            'latency_ms': latency,
-                            'throughput_qps': throughput,
-                            'accuracy': accuracy,
-                            'cost_per_1k_tokens': cost,
-                            'memory_usage_gb': np.random.uniform(4, 16) * env_factor,
-                            'gpu_utilization': np.random.uniform(0.4, 0.95) * env_factor,
-                            'avg_tokens_per_minute': avg_tokens_per_minute,
-                            'max_tokens_per_minute': max_tokens_per_minute,
-                            'token_limit_exceeded_count': exceedances,
-                            'token_limit': properties['token_limit']
-                        })
-=======
-            # Add some trend and random noise
-            trend_factor = 1 - (0.0001 * (date - dates[0]).days)  # Gradual improvement over time
-            random_factor = np.random.normal(1, 0.05)  # Daily variation
-            
-            latency = base_latency * trend_factor * random_factor
-            throughput = base_throughput / trend_factor * random_factor
-            accuracy = min(0.99, base_accuracy / trend_factor * random_factor)
-            cost = base_cost * trend_factor * random_factor
-            
-            # Token usage simulation
-            avg_tokens_per_minute = ( throughput / ( 60 * 24 ) )* properties['avg_tokens_per_request'] * np.random.normal(1, 0.15)
-            max_tokens_per_minute = avg_tokens_per_minute * np.random.uniform(1.5, 7.5)
-            minute_samples = np.random.normal(max_tokens_per_minute, max_tokens_per_minute * 0.4)
-            # exceptions = np.sum(minute_samples > properties['token_limit'])
-            exceptions = np.sum(max_tokens_per_minute > properties['token_limit'])
-            
-            model_data.append({
-                'date': date,
-                'model': model,
-                'latency_ms': latency,
-                'throughput_qps': throughput,
-                'accuracy': accuracy,
-                'cost_per_1k_tokens': cost,
-                'memory_usage_gb': np.random.uniform(4, 16),
-                'gpu_utilization': np.random.uniform(0.4, 0.95),
-                'avg_tokens_per_minute': avg_tokens_per_minute,
-                'max_tokens_per_minute': max_tokens_per_minute,
-                'token_limit_exception_count': exceptions,
-                'token_limit': properties['token_limit']
-            })
->>>>>>> 995173d1
-    
-    # Infrastructure data
-    infra_data = []
-    components = ['API Gateway', 'Load Balancer', 'Model Server', 'Cache', 'Database']
-    
-    for component in components:
-        base_cpu = np.random.uniform(20, 60)
-        base_memory = np.random.uniform(30, 70)
-        base_requests = np.random.uniform(100, 1000)
-        
-        for date in dates:
-            for cloud in cloud_platforms:
-                for project in projects_per_cloud[cloud]:
-                    # Get the department for this project (one-to-one mapping)
-                    dept = project_department_mapping[project]
-                    for env in environments:
-                        # Skip some combinations to make data more realistic
-                        if np.random.random() > 0.4:  # 60% of combinations exist
-                            continue
-                            
-                        release_version = np.random.choice(release_versions)
-                        
-                        # Weekly pattern + trend
-                        day_of_week = date.dayofweek
-                        weekly_factor = 1 + 0.2 * (day_of_week < 5)  # Higher on weekdays
-                        trend_factor = 1 + (0.0005 * (date - dates[0]).days)  # Gradual increase in load
-                        
-                        # Environment-specific factors
-                        env_factor = {'dev': 0.3, 'staging': 0.6, 'prod': 1.0}[env]
-                        
-                        cpu_usage = base_cpu * weekly_factor * trend_factor * np.random.normal(1, 0.1) * env_factor
-                        memory_usage = base_memory * weekly_factor * trend_factor * np.random.normal(1, 0.05) * env_factor
-                        requests = base_requests * weekly_factor * trend_factor * np.random.normal(1, 0.2) * env_factor
-                        
-                        infra_data.append({
-                            'date': date,
-                            'component': component,
-                            'cloud_platform': cloud,
-                            'project': project,
-                            'department': dept,
-                            'environment': env,
-                            'release_version': release_version,
-                            'cpu_usage_percent': min(100, cpu_usage),
-                            'memory_usage_percent': min(100, memory_usage),
-                            'requests_per_minute': requests,
-                            'errors_per_minute': requests * np.random.uniform(0.001, 0.05),
-                            'avg_response_time_ms': np.random.uniform(50, 500)
-                        })
-    
-    # Create DataFrames
-    model_df = pd.DataFrame(model_data)
-    infra_df = pd.DataFrame(infra_data)
-    
-    return model_df, infra_df
-
-# Load or generate data - Force regeneration to apply new project-department mapping
-# Clear old data to ensure new mapping is used
-if 'data_version' not in st.session_state or st.session_state.data_version != "v3_fixed_indentation":
-    st.session_state.pop('model_data', None)
-    st.session_state.pop('infra_data', None)
-    st.session_state.data_version = "v3_fixed_indentation"
-
-if 'model_data' not in st.session_state or 'infra_data' not in st.session_state:
-    with st.spinner('Generating sample data with proper project-department mapping...'):
-        st.session_state.model_data, st.session_state.infra_data = generate_sample_data()
-
-model_df = st.session_state.model_data
-infra_df = st.session_state.infra_data
-
-# Calculate error rate on the main dataframe to ensure it's always available
-infra_df['error_rate'] = infra_df['errors_per_minute'] / infra_df['requests_per_minute']
-
-# Add sidebar drill-down filters
-st.sidebar.header("🔍 Drill-Down Filters")
-
-# Initialize session state for filter persistence and reset functionality
-if 'filter_reset' not in st.session_state:
-    st.session_state.filter_reset = False
-
-# Handle filter reset
-if st.session_state.filter_reset:
-    # Clear all filter-related session state
-    filter_keys = ['cloud_filter', 'dept_filter', 'project_filter', 'env_filter', 'release_filter', 'model_filter', 'component_filter', 'metrics_filter']
-    for key in filter_keys:
-        if key in st.session_state:
-            del st.session_state[key]
-    st.session_state.filter_reset = False
-    st.rerun()
-
-# Date filter for analysis (needs to come first to filter other options)
-date_range = st.sidebar.date_input(
-    "📅 Select Date Range",
-    value=(model_df['date'].min().date(), model_df['date'].max().date()),
-    min_value=model_df['date'].min().date(),
-    max_value=model_df['date'].max().date(),
-    key="date_filter"
-)
-
-# Apply date filter first for filtering options
-date_filtered_model_df = model_df.copy()
-date_filtered_infra_df = infra_df.copy()
-if len(date_range) == 2:
-    start_date, end_date = date_range
-    date_filtered_model_df = date_filtered_model_df[(date_filtered_model_df['date'].dt.date >= start_date) & (date_filtered_model_df['date'].dt.date <= end_date)]
-    date_filtered_infra_df = date_filtered_infra_df[(date_filtered_infra_df['date'].dt.date >= start_date) & (date_filtered_infra_df['date'].dt.date <= end_date)]
-
-# Bidirectional cascading filter system - filters update based on selections in any direction
-st.sidebar.markdown("### 🌐 Enterprise Drill-Down Filters")
-st.sidebar.info("💡 **Smart Filtering**: Each filter updates dynamically based on ALL your selections!")
-
-# Get current selections from session state (if they exist)
-current_clouds = st.session_state.get('cloud_filter', [])
-current_departments = st.session_state.get('dept_filter', [])
-current_projects = st.session_state.get('project_filter', [])
-current_environments = st.session_state.get('env_filter', [])
-current_releases = st.session_state.get('release_filter', [])
-
-# Create a combined filter to determine what options should be available for each filter
-# Start with date-filtered data
-working_model_df = date_filtered_model_df.copy()
-working_infra_df = date_filtered_infra_df.copy()
-
-# Apply all existing filters except the one we're currently determining options for
-def get_intersected_data(exclude_filter=None):
-    temp_model_df = date_filtered_model_df.copy()
-    temp_infra_df = date_filtered_infra_df.copy()
-    
-    if exclude_filter != 'cloud' and current_clouds:
-        temp_model_df = temp_model_df[temp_model_df['cloud_platform'].isin(current_clouds)]
-        temp_infra_df = temp_infra_df[temp_infra_df['cloud_platform'].isin(current_clouds)]
-    
-    if exclude_filter != 'department' and current_departments:
-        temp_model_df = temp_model_df[temp_model_df['department'].isin(current_departments)]
-        temp_infra_df = temp_infra_df[temp_infra_df['department'].isin(current_departments)]
-    
-    if exclude_filter != 'project' and current_projects:
-        temp_model_df = temp_model_df[temp_model_df['project'].isin(current_projects)]
-        temp_infra_df = temp_infra_df[temp_infra_df['project'].isin(current_projects)]
-    
-    if exclude_filter != 'environment' and current_environments:
-        temp_model_df = temp_model_df[temp_model_df['environment'].isin(current_environments)]
-        temp_infra_df = temp_infra_df[temp_infra_df['environment'].isin(current_environments)]
-    
-    if exclude_filter != 'release' and current_releases:
-        temp_model_df = temp_model_df[temp_model_df['release_version'].isin(current_releases)]
-        temp_infra_df = temp_infra_df[temp_infra_df['release_version'].isin(current_releases)]
-    
-    return temp_model_df, temp_infra_df
-
-# Cloud Platform filter - shows clouds that have data for other selected filters
-cloud_data, _ = get_intersected_data('cloud')
-available_clouds = sorted(cloud_data['cloud_platform'].unique()) if len(cloud_data) > 0 else []
-selected_clouds = st.sidebar.multiselect(
-    "☁️ Cloud Platforms",
-    options=available_clouds,
-    default=[c for c in current_clouds if c in available_clouds] if current_clouds else available_clouds,
-    help=f"Cloud platforms with data in current selection scope ({len(available_clouds)} available)",
-    key="cloud_filter"
-)
-
-# Department filter - shows departments that exist with current cloud/project/env/release selections
-dept_data, _ = get_intersected_data('department')
-available_departments = sorted(dept_data['department'].unique()) if len(dept_data) > 0 else []
-selected_departments = st.sidebar.multiselect(
-    "🏢 Departments",
-    options=available_departments,
-    default=[d for d in current_departments if d in available_departments] if current_departments else available_departments,
-    help=f"Departments with data in current selection scope ({len(available_departments)} available)",
-    key="dept_filter"
-)
-
-# Project filter - shows projects that exist with current cloud/dept/env/release selections
-project_data, _ = get_intersected_data('project')
-available_projects = sorted(project_data['project'].unique()) if len(project_data) > 0 else []
-selected_projects = st.sidebar.multiselect(
-    "📁 Projects",
-    options=available_projects,
-    default=[p for p in current_projects if p in available_projects] if current_projects else available_projects,
-    help=f"Projects with data in current selection scope ({len(available_projects)} available)",
-    key="project_filter"
-)
-
-# Environment filter - shows environments that exist with current cloud/dept/project/release selections
-env_data, _ = get_intersected_data('environment')
-available_environments = sorted(env_data['environment'].unique()) if len(env_data) > 0 else []
-selected_environments = st.sidebar.multiselect(
-    "🌍 Environments",
-    options=available_environments,
-    default=[e for e in current_environments if e in available_environments] if current_environments else available_environments,
-    help=f"Environments with data in current selection scope ({len(available_environments)} available)",
-    key="env_filter"
-)
-
-# Release Version filter - shows releases that exist with current cloud/dept/project/env selections
-release_data, _ = get_intersected_data('release')
-available_releases = sorted(release_data['release_version'].unique()) if len(release_data) > 0 else []
-selected_releases = st.sidebar.multiselect(
-    "🚀 Release Versions",
-    options=available_releases,
-    default=[r for r in current_releases if r in available_releases] if current_releases else available_releases,
-    help=f"Release versions with data in current selection scope ({len(available_releases)} available)",
-    key="release_filter"
-)
-
-# Apply all selected filters to create final filtered datasets
-final_model_df = date_filtered_model_df.copy()
-final_infra_df = date_filtered_infra_df.copy()
-
-if selected_clouds:
-    final_model_df = final_model_df[final_model_df['cloud_platform'].isin(selected_clouds)]
-    final_infra_df = final_infra_df[final_infra_df['cloud_platform'].isin(selected_clouds)]
-
-if selected_departments:
-    final_model_df = final_model_df[final_model_df['department'].isin(selected_departments)]
-    final_infra_df = final_infra_df[final_infra_df['department'].isin(selected_departments)]
-
-if selected_projects:
-    final_model_df = final_model_df[final_model_df['project'].isin(selected_projects)]
-    final_infra_df = final_infra_df[final_infra_df['project'].isin(selected_projects)]
-
-if selected_environments:
-    final_model_df = final_model_df[final_model_df['environment'].isin(selected_environments)]
-    final_infra_df = final_infra_df[final_infra_df['environment'].isin(selected_environments)]
-
-if selected_releases:
-    final_model_df = final_model_df[final_model_df['release_version'].isin(selected_releases)]
-    final_infra_df = final_infra_df[final_infra_df['release_version'].isin(selected_releases)]
-
-st.sidebar.markdown("---")
-
-# Use the final filtered data as our base filtered datasets
-model_df_filtered = final_model_df.copy()
-infra_df_filtered = final_infra_df.copy()
-
-# Display current filter summary with counts and bidirectional filter impact
-st.sidebar.markdown("### 📊 Current Selection")
-
-# Calculate available options at each level given current selection
-cloud_options_data, _ = get_intersected_data('cloud')
-dept_options_data, _ = get_intersected_data('department')
-project_options_data, _ = get_intersected_data('project')
-env_options_data, _ = get_intersected_data('environment')
-release_options_data, _ = get_intersected_data('release')
-
-# Show available vs selected for each filter level
-total_clouds = len(sorted(cloud_options_data['cloud_platform'].unique())) if len(cloud_options_data) > 0 else 0
-total_depts = len(sorted(dept_options_data['department'].unique())) if len(dept_options_data) > 0 else 0
-total_projects = len(sorted(project_options_data['project'].unique())) if len(project_options_data) > 0 else 0
-total_envs = len(sorted(env_options_data['environment'].unique())) if len(env_options_data) > 0 else 0
-total_releases = len(sorted(release_options_data['release_version'].unique())) if len(release_options_data) > 0 else 0
-
-# Create a visual bidirectional filter representation
-filter_chain_text = f"""
-🔗 **Bidirectional Smart Filtering:**
-Each filter affects all others - select any filter to see how options update!
-
-� **Current Scope:**
-• ☁️ Clouds: {len(selected_clouds)}/{total_clouds} selected
-• 🏢 Departments: {len(selected_departments)}/{total_depts} selected  
-• 📁 Projects: {len(selected_projects)}/{total_projects} selected
-• 🌍 Environments: {len(selected_environments)}/{total_envs} selected
-• 🚀 Releases: {len(selected_releases)}/{total_releases} selected
-
-**Final Data:** {len(model_df_filtered):,} model records, {len(infra_df_filtered):,} infra records
-"""
-
-st.sidebar.info(filter_chain_text)
-
-st.sidebar.markdown("---")
-st.sidebar.header("🎯 Analysis Focus")
-
-# Show dynamic filter counts
-analysis_info = f"""
-🔗 **Smart Filters**: Options below update based on ALL enterprise selections above and below!
-
-📊 **Current Scope:**
-• {len(model_df_filtered):,} model records available
-• {len(infra_df_filtered):,} infrastructure records available
-"""
-st.sidebar.info(analysis_info)
-
-# Model selection (based on all filtered data from enterprise filters)
-available_models = sorted(model_df_filtered['model'].unique()) if len(model_df_filtered) > 0 else []
-selected_models = st.sidebar.multiselect(
-    f"🤖 Select Models ({len(available_models)} available)",
-    options=available_models,
-    default=available_models[:3] if len(available_models) > 0 else [],  # Default select first 3 models
-    help=f"Models available in current enterprise scope. Selecting specific models may affect infrastructure component availability.",
-    key="model_filter"
-)
-
-# Apply model filter and show impact
-if selected_models:
-    model_filtered_df = model_df_filtered[model_df_filtered['model'].isin(selected_models)]
-    st.sidebar.success(f"✓ {len(selected_models)} models selected → {len(model_filtered_df):,} model records")
-else:
-    model_filtered_df = model_df_filtered
-    if len(available_models) > 0:
-        st.sidebar.warning("⚠️ No models selected - showing empty dataset")
-
-# Infrastructure component selection (based on filtered data)
-available_components = sorted(infra_df_filtered['component'].unique()) if len(infra_df_filtered) > 0 else []
-selected_components = st.sidebar.multiselect(
-    f"🖥️ Infrastructure Components ({len(available_components)} available)",
-    options=available_components,
-    default=available_components,
-    help=f"Infrastructure components in current enterprise scope.",
-    key="component_filter"
-)
-
-# Apply component filter and show impact
-if selected_components:
-    infra_filtered_df = infra_df_filtered[infra_df_filtered['component'].isin(selected_components)]
-    st.sidebar.success(f"✓ {len(selected_components)} components selected → {len(infra_filtered_df):,} infra records")
-else:
-    infra_filtered_df = infra_df_filtered
-    if len(available_components) > 0:
-        st.sidebar.warning("⚠️ No components selected - showing empty dataset")
-
-# Metric selection for models
-model_metrics = st.sidebar.multiselect(
-    "📈 Select Model Metrics to Analyze",
-    options=['latency_ms', 'throughput_qps', 'accuracy', 'cost_per_1k_tokens', 'memory_usage_gb', 'gpu_utilization'],
-    default=['latency_ms', 'accuracy', 'cost_per_1k_tokens'],
-    help="Choose which model performance metrics to display",
-    key="metrics_filter"
-)
-
-# Final filter application - use the progressively filtered datasets
-model_df_filtered = model_filtered_df if selected_models else model_df_filtered.iloc[0:0]  # Empty if no models selected
-infra_df_filtered = infra_filtered_df if selected_components else infra_df_filtered.iloc[0:0]  # Empty if no components selected
-
-# Add a reset filters button
-if st.sidebar.button("🔄 Reset All Filters", help="Reset all filters to show all available data"):
-    st.session_state.filter_reset = True
-    st.rerun()
-
-st.markdown("---")
-
-# Main content with Summary tab as first tab
-tab_summary, tab1, tab2, tab3, tab4, tab5, tab6 = st.tabs(["Summary", "Model Performance", "Infrastructure Metrics", "Architecture Overview", "Optimization Recommendations", "Token Usage Analysis", "Alerts"])
-
-with tab_summary:
-    st.header("📊 Analysis Summary & Context")
-    
-    # Show dynamic filter context in main area
-    st.markdown("### 🎯 Current Analysis Context")
-
-    if len(model_df_filtered) > 0:
-        # Show filter path as breadcrumbs
-        filter_breadcrumbs = " → ".join([
-            f"📅 {date_range[0]} to {date_range[1]}" if len(date_range) == 2 else "📅 All dates",
-            f"☁️ {len(selected_clouds)} clouds",
-            f"🏢 {len(selected_departments)} depts",
-            f"📁 {len(selected_projects)} projects", 
-            f"🌍 {len(selected_environments)} envs",
-            f"🚀 {len(selected_releases)} releases",
-            f"🤖 {len(selected_models)} models",
-            f"🖥️ {len(selected_components)} components"
-        ])
-        
-        st.info(f"**Filter Path:** {filter_breadcrumbs}")
-        
-        col1, col2, col3, col4 = st.columns(4)
-        
-        with col1:
-            st.metric("🏢 Departments", len(selected_departments), help="Number of departments in current selection")
-        with col2:
-            st.metric("☁️ Cloud Platforms", len(selected_clouds), help="Number of cloud platforms selected")
-        with col3:
-            st.metric("📁 Projects", len(selected_projects), help="Number of projects in current scope")
-        with col4:
-            st.metric("🌍 Environments", len(selected_environments), help="Number of environments (dev/staging/prod)")
-        
-        # Show data volume metrics
-        col1, col2, col3, col4 = st.columns(4)
-        with col1:
-            st.metric("📊 Model Records", f"{len(model_df_filtered):,}", help="Number of model performance records in current selection")
-        with col2:
-            st.metric("🖥️ Infra Records", f"{len(infra_df_filtered):,}", help="Number of infrastructure records in current selection")
-        with col3:
-            total_cost = model_df_filtered['cost_per_1k_tokens'].sum() if len(model_df_filtered) > 0 else 0
-            st.metric("💰 Total Cost", f"${total_cost:,.2f}", help="Sum of all costs in current selection")
-        with col4:
-            avg_accuracy = model_df_filtered['accuracy'].mean() if len(model_df_filtered) > 0 else 0
-            st.metric("🎯 Avg Accuracy", f"{avg_accuracy:.1%}", help="Average model accuracy in current selection")
-    else:
-        st.warning("🔍 No data matches your current filter selection. Try adjusting your filters.")
-        st.info("💡 **Tip**: Use the sidebar filters to drill down into specific clouds, departments, projects, environments, or models.")
-
-    # Show breakdown by cloud and environment (if data exists)
-    if len(model_df_filtered) > 0:
-        st.markdown("### 📊 Current Selection Summary")
-        
-        col1, col2 = st.columns(2)
-        
-        with col1:
-            # Cost by cloud platform
-            cost_by_cloud = model_df_filtered.groupby('cloud_platform')['cost_per_1k_tokens'].mean().sort_values(ascending=False)
-            fig_cloud_cost = px.bar(
-                x=cost_by_cloud.index, 
-                y=cost_by_cloud.values,
-                title="Average Cost per 1K Tokens by Cloud Platform",
-                labels={'x': 'Cloud Platform', 'y': 'Avg Cost ($)'}
-            )
-            st.plotly_chart(fig_cloud_cost, use_container_width=True)
-        
-        with col2:
-            # Projects by environment
-            env_dist = model_df_filtered.groupby(['environment', 'cloud_platform']).size().reset_index(name='count')
-            fig_env_dist = px.bar(
-                env_dist, 
-                x='environment', 
-                y='count', 
-                color='cloud_platform',
-                title="Data Points by Environment & Cloud",
-                labels={'count': 'Number of Records', 'environment': 'Environment'}
-            )
-            st.plotly_chart(fig_env_dist, use_container_width=True)
-        
-        # Additional summary chart
-        st.markdown("### 📈 Key Performance Insights")
-        
-        # Average cost by release version
-        release_cost = model_df_filtered.groupby('release_version')['cost_per_1k_tokens'].mean().sort_values(ascending=True)
-        fig_release_cost = px.bar(
-            x=release_cost.index,
-            y=release_cost.values,
-            title="Average Cost per 1K Tokens by Release Version",
-            labels={'x': 'Release Version', 'y': 'Cost per 1K Tokens ($)'}
-        )
-        st.plotly_chart(fig_release_cost, use_container_width=True)
-
-with tab1:
-    st.header("Model Performance Analysis")
-    
-    # Model performance comparison - latest metrics
-    st.subheader("Model Comparison - Current Performance")
-    
-    latest_date = model_df_filtered['date'].max()
-    latest_metrics = model_df_filtered[model_df_filtered['date'] == latest_date]
-    
-    # Create a radar chart for model comparison
-    if not latest_metrics.empty and len(selected_models) > 0:
-        fig = go.Figure()
-        
-        for model in selected_models:
-            model_data = latest_metrics[latest_metrics['model'] == model]
-            if not model_data.empty:
-                # Normalize metrics for radar chart
-                metrics_to_plot = {
-                    'Latency (lower is better)': 1 - (model_data['latency_ms'].values[0] / latest_metrics['latency_ms'].max()),
-                    'Throughput': model_data['throughput_qps'].values[0] / latest_metrics['throughput_qps'].max(),
-                    'Accuracy': model_data['accuracy'].values[0],
-                    'Cost Efficiency (lower is better)': 1 - (model_data['cost_per_1k_tokens'].values[0] / latest_metrics['cost_per_1k_tokens'].max()),
-                    'Memory Efficiency (lower is better)': 1 - (model_data['memory_usage_gb'].values[0] / latest_metrics['memory_usage_gb'].max()),
-                    'GPU Utilization': model_data['gpu_utilization'].values[0]
-                }
-                
-                fig.add_trace(go.Scatterpolar(
-                    r=list(metrics_to_plot.values()),
-                    theta=list(metrics_to_plot.keys()),
-                    fill='toself',
-                    name=model
-                ))
-        
-        fig.update_layout(
-            polar=dict(
-                radialaxis=dict(
-                    visible=True,
-                    range=[0, 1]
-                )
-            ),
-            height=500,
-            showlegend=True
-        )
-        st.plotly_chart(fig, use_container_width=True)
-    
-    # Metric trends over time
-    st.subheader("Model Metric Trends Over Time")
-
-    # Graph type selector for model metric trends
-    model_graph_type = st.radio(
-        "Select Graph Type for Model Metrics",
-        options=["Line", "Bar", "Area"],
-        horizontal=True,
-        key="model_metric_graph_type"
-    )
-
-    cols = st.columns(len(model_metrics) if len(model_metrics) > 0 else 1)
-
-    for i, metric in enumerate(model_metrics):
-        with cols[i % len(cols)]:
-            pretty_metric = metric.replace('_', ' ').title()
-            st.write(f"**{pretty_metric}**")
-
-            if model_graph_type == "Line":
-                fig = px.line(
-                    model_df_filtered, 
-                    x='date', 
-                    y=metric, 
-                    color='model',
-                    title=f"{pretty_metric} Over Time"
-                )
-            elif model_graph_type == "Bar":
-                fig = px.bar(
-                    model_df_filtered, 
-                    x='date', 
-                    y=metric, 
-                    color='model',
-                    barmode='group',
-                    title=f"{pretty_metric} Over Time"
-                )
-            elif model_graph_type == "Area":
-                fig = px.area(
-                    model_df_filtered, 
-                    x='date', 
-                    y=metric, 
-                    color='model',
-                    title=f"{pretty_metric} Over Time"
-                )
-
-            # Add a trend line for each model (only for line chart)
-            if model_graph_type == "Line":
-                for model in selected_models:
-                    model_data = model_df_filtered[model_df_filtered['model'] == model]
-                    if len(model_data) > 1:  # Need at least 2 points for a trendline
-                        fig.add_traces(
-                            px.scatter(model_data, x='date', y=metric, trendline='lowess').data[1]
-                        )
-
-            st.plotly_chart(fig, use_container_width=True)
-
-with tab2:
-    st.header("Infrastructure Metrics")
-    
-    # Component load over time
-    st.subheader("Component Load Over Time")
-    
-    metric_options = ['cpu_usage_percent', 'memory_usage_percent', 'requests_per_minute', 'errors_per_minute', 'avg_response_time_ms']
-    selected_infra_metric = st.selectbox("Select Metric", metric_options, index=0)
-    
-    # Graph type selector for component load
-    graph_type = st.radio(
-        "Select Graph Type for Component Load",
-        options=["Line", "Bar"],
-        horizontal=True,
-        key="component_load_graph_type"
-    )
-    
-    if graph_type == "Line":
-        fig = px.line(
-            infra_df_filtered, 
-            x='date', 
-            y=selected_infra_metric, 
-            color='component',
-            title=f"{selected_infra_metric.replace('_', ' ').title()} Over Time"
-        )
-    else:
-        fig = px.bar(
-            infra_df_filtered, 
-            x='date', 
-            y=selected_infra_metric, 
-            color='component',
-            barmode='group',
-            title=f"{selected_infra_metric.replace('_', ' ').title()} Over Time"
-        )
-    st.plotly_chart(fig, use_container_width=True)
-    
-    # Correlation heatmap between metrics
-    st.subheader("Correlation Between Infrastructure Metrics")
-    
-    # Graph type selector for correlation
-    corr_graph_type = st.radio(
-        "Select Graph Type for Correlation",
-        options=["Heatmap", "Bar", "Line"],
-        horizontal=True,
-        key="correlation_graph_type"
-    )
-    
-    # Calculate average metrics by component
-    avg_metrics_by_component = infra_df_filtered.groupby('component')[metric_options].mean().reset_index()
-    correlation_matrix = avg_metrics_by_component[metric_options].corr()
-    
-    if corr_graph_type == "Heatmap":
-        fig, ax = plt.subplots(figsize=(10, 8))
-        sns.heatmap(correlation_matrix, annot=True, cmap='coolwarm', fmt=".2f", ax=ax)
-        plt.title('Correlation Between Infrastructure Metrics')
-        st.pyplot(fig)
-    elif corr_graph_type == "Bar":
-        # Show correlation of each metric with the first metric as a bar chart
-        first_metric = metric_options[0]
-        corr_with_first = correlation_matrix[first_metric].drop(first_metric)
-        fig = px.bar(
-            x=corr_with_first.index,
-            y=corr_with_first.values,
-            labels={'x': 'Metric', 'y': f'Correlation with {first_metric}'},
-            title=f'Correlation of Metrics with {first_metric}'
-        )
-        st.plotly_chart(fig, use_container_width=True)
-    elif corr_graph_type == "Line":
-        # Show all correlations as lines
-        fig = go.Figure()
-        for metric in metric_options:
-            fig.add_trace(go.Scatter(
-                x=correlation_matrix.columns,
-                y=correlation_matrix[metric],
-                mode='lines+markers',
-                name=metric
-            ))
-        fig.update_layout(
-            title='Correlation Lines Between Infrastructure Metrics',
-            xaxis_title='Metric',
-            yaxis_title='Correlation',
-            legend_title='Metric'
-        )
-        st.plotly_chart(fig, use_container_width=True)
-    
-    # Error rate analysis
-    st.subheader("Error Rate Analysis")
-    
-    fig = px.box(
-        infra_df_filtered, 
-        x='component', 
-        y='error_rate',
-        color='component',
-        title="Error Rate Distribution by Component"
-    )
-    
-    st.plotly_chart(fig, use_container_width=True)
-
-with tab3:
-    st.header("Architecture Overview")
-    
-    # Create a simple architecture diagram using Graphviz
-    st.subheader("Current Architecture Diagram")
-    
-    # Generate a simple architecture diagram
-    architecture_diagram = """
-    digraph G {
-        rankdir=LR;
-        
-        subgraph cluster_user {
-            label="User Layer";
-            User [shape=circle];
-            WebUI [shape=box];
-            API [shape=box];
-            User -> WebUI;
-            WebUI -> API;
-        }
-        
-        subgraph cluster_gateway {
-            label="API Gateway";
-            Gateway [shape=box];
-            LoadBalancer [shape=box];
-            API -> Gateway;
-            Gateway -> LoadBalancer;
-        }
-        
-        subgraph cluster_serving {
-            label="Serving Layer";
-            ModelServer [shape=box];
-            Cache [shape=cylinder];
-            LoadBalancer -> ModelServer;
-            ModelServer -> Cache [dir=both];
-        }
-        
-        subgraph cluster_models {
-            label="Model Layer";
-            GPT4 [shape=box];
-            Claude [shape=box];
-            Llama [shape=box];
-            Mixtral [shape=box];
-            PaLM [shape=box];
-            ModelServer -> GPT4;
-            ModelServer -> Claude;
-            ModelServer -> Llama;
-            ModelServer -> Mixtral;
-            ModelServer -> PaLM;
-        }
-        
-        subgraph cluster_storage {
-            label="Storage Layer";
-            Database [shape=cylinder];
-            ModelServer -> Database [dir=both];
-        }
-        
-        subgraph cluster_monitoring {
-            label="Monitoring Layer";
-            Metrics [shape=box];
-            Logging [shape=box];
-            ModelServer -> Metrics [style=dashed];
-            Gateway -> Metrics [style=dashed];
-            Database -> Logging [style=dashed];
-            ModelServer -> Logging [style=dashed];
-        }
-    }
-    """
-    
-    st.graphviz_chart(architecture_diagram)
-    
-    # Resource allocation analysis
-    st.subheader("Resource Allocation Analysis")
-
-    # Graph type selector for resource allocation
-    resource_graph_type = st.radio(
-        "Select Graph Type for Resource Allocation",
-        options=["Horizontal Bar", "Pie"],
-        horizontal=True,
-        key="resource_allocation_graph_type"
-    )
-
-    # Calculate average resource usage by component
-    avg_resources = infra_df_filtered.groupby('component')[['cpu_usage_percent', 'memory_usage_percent']].mean().reset_index()
-
-    if resource_graph_type == "Horizontal Bar":
-        fig = go.Figure()
-        fig.add_trace(go.Bar(
-            y=avg_resources['component'],
-            x=avg_resources['cpu_usage_percent'],
-            name='CPU Usage (%)',
-            orientation='h',
-            marker=dict(color='rgba(58, 71, 80, 0.6)')
-        ))
-        fig.add_trace(go.Bar(
-            y=avg_resources['component'],
-            x=avg_resources['memory_usage_percent'],
-            name='Memory Usage (%)',
-            orientation='h',
-            marker=dict(color='rgba(246, 78, 139, 0.6)')
-        ))
-        fig.update_layout(
-            barmode='group',
-            title='Average Resource Usage by Component',
-            xaxis_title='Usage Percentage',
-            yaxis_title='Component',
-            legend_title='Resource Type'
-        )
-        st.plotly_chart(fig, use_container_width=True)
-    elif resource_graph_type == "Pie":
-        # Show CPU and Memory as two pie charts
-        pie_cols = st.columns(2)
-        with pie_cols[0]:
-            fig_cpu = px.pie(avg_resources, values='cpu_usage_percent', names='component', title='CPU Usage Distribution')
-            st.plotly_chart(fig_cpu, use_container_width=True)
-        with pie_cols[1]:
-            fig_mem = px.pie(avg_resources, values='memory_usage_percent', names='component', title='Memory Usage Distribution')
-            st.plotly_chart(fig_mem, use_container_width=True)
-    
-    # Calculate bottlenecks
-    st.subheader("Potential Bottlenecks")
-    
-    # Find components with high resource usage
-    high_usage = infra_df_filtered.groupby('component').agg({
-        'cpu_usage_percent': ['mean', 'max'],
-        'memory_usage_percent': ['mean', 'max'],
-        'avg_response_time_ms': ['mean', 'max']
-    }).reset_index()
-    
-    high_usage.columns = ['component', 'cpu_mean', 'cpu_max', 'memory_mean', 'memory_max', 'response_mean', 'response_max']
-    
-    # Define bottleneck thresholds
-    high_usage['cpu_bottleneck'] = high_usage['cpu_max'] > 80
-    high_usage['memory_bottleneck'] = high_usage['memory_max'] > 80
-    high_usage['response_bottleneck'] = high_usage['response_max'] > 300
-    
-    # Create bottleneck dataframe
-    bottlenecks = high_usage[['component', 'cpu_mean', 'cpu_max', 'memory_mean', 'memory_max', 'response_mean', 'response_max']]
-    bottlenecks = bottlenecks.sort_values(by=['cpu_max', 'memory_max', 'response_max'], ascending=False)
-    
-    st.dataframe(
-        bottlenecks,
-        column_config={
-            "component": "Component",
-            "cpu_mean": st.column_config.NumberColumn("Avg CPU %", format="%.1f"),
-            "cpu_max": st.column_config.NumberColumn("Max CPU %", format="%.1f"),
-            "memory_mean": st.column_config.NumberColumn("Avg Memory %", format="%.1f"),
-            "memory_max": st.column_config.NumberColumn("Max Memory %", format="%.1f"),
-            "response_mean": st.column_config.NumberColumn("Avg Response (ms)", format="%.1f"),
-            "response_max": st.column_config.NumberColumn("Max Response (ms)", format="%.1f"),
-        },
-        use_container_width=True,
-        hide_index=True,
-    )
-
-with tab4:
-    st.header("Optimization Recommendations")
-    
-    # --- Data Processing for Recommendations ---
-    
-    # Calculate model efficiency scores
-    latest_metrics_raw = model_df_filtered[model_df_filtered['date'] == model_df_filtered['date'].max()]
-    model_recommendations = pd.DataFrame()
-    
-    if not latest_metrics_raw.empty:
-        latest_metrics = latest_metrics_raw.copy()
-
-        def normalize(series, higher_is_better=True):
-            min_val, max_val = series.min(), series.max()
-            if max_val == min_val:
-                return 0.5
-            normalized = (series - min_val) / (max_val - min_val)
-            return normalized if higher_is_better else 1 - normalized
-
-        # Normalize metrics for scoring
-        latest_metrics['latency_norm'] = normalize(latest_metrics['latency_ms'], higher_is_better=False)
-        latest_metrics['throughput_norm'] = normalize(latest_metrics['throughput_qps'], higher_is_better=True)
-        latest_metrics['accuracy_norm'] = normalize(latest_metrics['accuracy'], higher_is_better=True)
-        latest_metrics['cost_norm'] = normalize(latest_metrics['cost_per_1k_tokens'], higher_is_better=False)
-        latest_metrics['memory_norm'] = normalize(latest_metrics['memory_usage_gb'], higher_is_better=False)
-        
-        # Calculate efficiency score (higher is better)
-        latest_metrics['efficiency_score'] = (
-            latest_metrics['latency_norm'] * 0.25 +
-            latest_metrics['throughput_norm'] * 0.2 +
-            latest_metrics['accuracy_norm'] * 0.3 +
-            latest_metrics['cost_norm'] * 0.15 +
-            latest_metrics['memory_norm'] * 0.1
-        )
-        
-        # Sort by efficiency score and include contextual columns
-        model_recommendations = latest_metrics[['model', 'cloud_platform', 'department', 'project', 'environment', 'release_version', 'efficiency_score', 'latency_ms', 'throughput_qps', 'accuracy', 'cost_per_1k_tokens']].sort_values('efficiency_score', ascending=False)
-
-    # Generate recommendations based on data analysis
-    recommendations = []
-    
-    # Check for model-specific recommendations
-    if not model_recommendations.empty:
-        best_model = model_recommendations.iloc[0]['model']
-        recommendations.append({'severity': 'low', 'text': f"🔹 Consider using **{best_model}** as your primary model based on overall efficiency score."})
-        
-        cost_efficient = model_recommendations.sort_values('cost_per_1k_tokens').iloc[0]['model']
-        if cost_efficient != best_model:
-            recommendations.append({'severity': 'medium', 'text': f"🔹 For cost-sensitive applications, **{cost_efficient}** provides the best value."})
-            
-        low_latency = model_recommendations.sort_values('latency_ms').iloc[0]['model']
-        if low_latency != best_model:
-            recommendations.append({'severity': 'medium', 'text': f"🔹 For latency-critical applications, **{low_latency}** provides the fastest response times."})
-
-    # Check for infrastructure recommendations
-    if not bottlenecks.empty:
-        cpu_bottlenecks = bottlenecks[bottlenecks['cpu_max'] > 80]['component'].tolist()
-        if cpu_bottlenecks:
-            recommendations.append({'severity': 'high', 'text': f"🔹 Consider scaling up or out the following components with high CPU usage: **{', '.join(cpu_bottlenecks)}**."})
-        
-        memory_bottlenecks = bottlenecks[bottlenecks['memory_max'] > 80]['component'].tolist()
-        if memory_bottlenecks:
-            recommendations.append({'severity': 'high', 'text': f"🔹 Increase memory allocation for: **{', '.join(memory_bottlenecks)}**."})
-            
-        response_bottlenecks = bottlenecks[bottlenecks['response_max'] > 300]['component'].tolist()
-        if response_bottlenecks:
-            recommendations.append({'severity': 'high', 'text': f"🔹 Optimize or scale the following components to reduce response times: **{', '.join(response_bottlenecks)}**."})
-
-    # Error rate recommendations
-    if not infra_df_filtered.empty and 'error_rate' in infra_df_filtered.columns:
-        high_error_components = infra_df_filtered.groupby('component')['error_rate'].mean()
-        high_error_components = high_error_components[high_error_components > 0.01].index.tolist()
-        if high_error_components:
-            recommendations.append({'severity': 'medium', 'text': f"🔹 Investigate and reduce error rates in: **{', '.join(high_error_components)}**."})
-
-    # Cache optimization recommendations
-    cache_data = infra_df_filtered[infra_df_filtered['component'] == 'Cache']
-    if not cache_data.empty and cache_data['cpu_usage_percent'].mean() > 60:
-        recommendations.append({'severity': 'medium', 'text': "🔹 Consider implementing a more efficient caching strategy or scaling your cache layer."})
-
-    # Architecture recommendations
-    recommendations.append({'severity': 'low', 'text': "🔹 Consider implementing a model router to dynamically select the optimal model based on request characteristics."})
-    recommendations.append({'severity': 'low', 'text': "🔹 Add redundancy to critical components to improve system reliability."})
-
-    # --- UI Display ---
-
-    # Create the compliance checks dataframe first to calculate metrics from it
-    checks_list = [
-        "Budget implemented", "Cost alert implemented", "Token alert implemented",
-        "Storage alert implemented", "Compute alert implemented", "Labels implemented",
-        "Chunk size based on content type check", "Multi agent implemented",
-        "Agent payload watch implemented", "Semantic caching implemented",
-        "GPTCache implemented", "Langchain caching implemented",
-        "Agent feedback implemented", "Model size check", "Model version check",
-        "Subscription check", "Anomaly detection check"
-    ]
-    
-    priorities = np.random.choice(['High', 'Medium', 'Low'], size=len(checks_list))
-    implemented = np.random.choice(['No', 'Yes', 'N/A'], size=len(checks_list))
-    
-    checks_df = pd.DataFrame({
-        'Check': checks_list,
-        'Priority': priorities,
-        'Implemented': implemented
-    })
-
-    # Calculate counts for metrics from the compliance checks table
-    high_issues = len(checks_df[(checks_df['Priority'] == 'High') & (checks_df['Implemented'] == 'No')])
-    medium_issues = len(checks_df[(checks_df['Priority'] == 'Medium') & (checks_df['Implemented'] == 'No')])
-    low_issues = len(checks_df[(checks_df['Priority'] == 'Low') & (checks_df['Implemented'] == 'No')])
-    # Display metrics in a horizontal row
-    st.markdown("""
-    <style>
-    .metric-card {
-        padding: 1.5rem;
-        border-radius: 0.5rem;
-        background-color: #262730;
-        text-align: center;
-        border: 1px solid #374151;
-    }
-    .metric-card h3 {
-        margin: 0 0 0.5rem 0;
-        font-size: 1rem;
-        font-weight: 500;
-        color: #9ca3af;
-    }
-    .metric-card p {
-        margin: 0;
-        font-size: 3rem;
-        font-weight: 700;
-    }
-    .metric-card.red p { color: #ef4444; }
-    .metric-card.yellow p { color: #facc15; }
-    .metric-card.blue p { color: #60a5fa; }
-    </style>
-    """, unsafe_allow_html=True)
-
-    col1, col2, col3 = st.columns(3)
-    with col1:
-        st.markdown(f"""
-        <div class="metric-card red">
-            <h3>High Priority</h3>
-            <p>{high_issues}</p>
-        </div>
-        """, unsafe_allow_html=True)
-    with col2:
-        st.markdown(f"""
-        <div class="metric-card yellow">
-            <h3>Medium Priority</h3>
-            <p>{medium_issues}</p>
-        </div>
-        """, unsafe_allow_html=True)
-    with col3:
-        st.markdown(f"""
-        <div class="metric-card blue">
-            <h3>Low Priority</h3>
-            <p>{low_issues}</p>
-        </div>
-        """, unsafe_allow_html=True)
-    
-    st.markdown("---")
-
-    st.subheader("Optimization Checks")
-
-    # Header for the checks table
-    header_cols = st.columns((5, 2, 2))
-    header_cols[0].markdown("**Check**")
-    header_cols[1].markdown("**Priority**")
-    header_cols[2].markdown("**Implemented**")
-    st.markdown("---")
-
-    # Iterate over checks and display them as a custom table
-    for index, row in checks_df.iterrows():
-        check, priority, implemented = row['Check'], row['Priority'], row['Implemented']
-        
-        priority_color = '#ef4444' if priority == 'High' else '#facc15' if priority == 'Medium' else '#60a5fa'
-        impl_color = '#34d399' if implemented == 'Yes' else '#ef4444' if implemented == 'No' else '#60a5fa'
-
-        row_cols = st.columns((5, 2, 2))
-        
-        check_text = f"{check} <a href='#' style='color: #60a5fa; text-decoration: none;'>(Remediate)</a>" if implemented == 'No' else check
-
-        row_cols[0].markdown(f'<span style="color:{impl_color}">{check_text}</span>', unsafe_allow_html=True)
-        row_cols[1].markdown(f'<span style="color:{priority_color}">{priority}</span>', unsafe_allow_html=True)
-        row_cols[2].markdown(f'<span style="color:{impl_color}">{implemented}</span>', unsafe_allow_html=True)
-
-    # Display Model Efficiency Rankings
-    if not model_recommendations.empty:
-        st.subheader("Model Efficiency Rankings")
-        
-        # Convert to a format suitable for st.dataframe with colored bars
-        model_efficiency_df = pd.DataFrame({
-            "Model": model_recommendations['model'],
-            "Cloud Platform": model_recommendations['cloud_platform'],
-            "Department": model_recommendations['department'],
-            "Project": model_recommendations['project'],
-            "Environment": model_recommendations['environment'],
-            "Release Version": model_recommendations['release_version'],
-            "Efficiency Score": model_recommendations['efficiency_score'],
-            "Latency (ms)": model_recommendations['latency_ms'],
-            "Throughput (QPS)": model_recommendations['throughput_qps'],
-            "Accuracy": model_recommendations['accuracy'],
-            "Cost ($/1K tokens)": model_recommendations['cost_per_1k_tokens']
-        })
-        
-        # Ensure Efficiency Score is float, between 0 and 1, and has no NaN
-        model_efficiency_df["Efficiency Score"] = model_efficiency_df["Efficiency Score"].fillna(0).astype(float).clip(0, 1)
-        
-        st.dataframe(
-            model_efficiency_df,
-            column_config={
-                "Model": "Model",
-                "Cloud Platform": "Cloud Platform",
-                "Department": "Department", 
-                "Project": "Project",
-                "Environment": "Environment",
-                "Release Version": "Release Version",
-                "Efficiency Score": st.column_config.ProgressColumn(
-                    "Efficiency Score",
-                    format="%.2f",
-                    min_value=0,
-                    max_value=1,
-                ),
-                "Latency (ms)": st.column_config.NumberColumn(format="%.1f"),
-                "Throughput (QPS)": st.column_config.NumberColumn(format="%.1f"),
-                "Accuracy": st.column_config.NumberColumn(format="%.3f"),
-                "Cost ($/1K tokens)": st.column_config.NumberColumn(format="$%.4f"),
-            },
-            hide_index=True,
-        )
-
-    # Display recommendations
-    st.subheader("Automatic Recommendations")
-    if recommendations:
-        for rec in recommendations:
-            st.write(rec['text'])
-    else:
-        st.write("No specific recommendations at this time.")
-    
-with tab5:
-    st.header("Token Usage Analysis")
-
-    if not model_df_filtered.empty:
-        df = model_df_filtered.copy()
-
-        # Add calculated columns for aggregation and charting
-        df['daily_total_tokens'] = df['avg_tokens_per_minute'] * 60 * 24
-        df['daily_token_cost'] = (df['daily_total_tokens'] / 1000) * df['cost_per_1k_tokens']
-
-        # --- Summary Table ---
-        st.subheader("Model Token Usage Summary")
-        summary_df = df.groupby('model').agg(
-            token_limit=('token_limit', 'first'),
-            total_token_usage=('daily_total_tokens', 'sum'),
-            max_tpm=('max_tokens_per_minute', 'max'),
-            total_exceptions=('token_limit_exception_count', 'sum')
-        ).reset_index()
-
-        st.dataframe(
-            summary_df,
-            column_config={
-                "model": "Model",
-                "token_limit": st.column_config.NumberColumn(
-                    "Token Limit", format="%d"
-                ),
-                "total_token_usage": st.column_config.NumberColumn(
-                    "Overall Token Usage", format="%d"
-                ),
-                "max_tpm": st.column_config.NumberColumn(
-                    "Overall Max Tokens/Min", format="%d"
-                ),
-                "total_exceptions": st.column_config.NumberColumn(
-                    "Total Token Limit Exceptions", format="%d"
-                ),
-            },
-            use_container_width=True,
-            hide_index=True,
-        )
-
-        st.subheader("Token Volume Over Time")
-        token_chart_type = st.radio(
-            "Select Chart Type for Daily Total Tokens",
-            options=["Line", "Bar", "Area"],
-            horizontal=True,
-            key="token_total_chart_type_tab5_1"
-        )
-        if token_chart_type == "Line":
-            fig_total_tokens = px.line(df, x='date', y='daily_total_tokens', color='model', title="Daily Total Tokens")
-        elif token_chart_type == "Bar":
-            fig_total_tokens = px.bar(df, x='date', y='daily_total_tokens', color='model', barmode='group', title="Daily Total Tokens")
-        elif token_chart_type == "Area":
-            fig_total_tokens = px.area(df, x='date', y='daily_total_tokens', color='model', title="Daily Total Tokens")
-        st.plotly_chart(fig_total_tokens, use_container_width=True)
-
-        st.subheader("Tokens per Minute Analysis")
-        token_rate_chart_type = st.radio(
-            "Select Chart Type for Tokens per Minute",
-            options=["Line", "Bar", "Area"],
-            horizontal=True,
-            key="token_rate_chart_type_tab5_2"
-        )
-        token_rate_df = df.melt(
-            id_vars=['date', 'model'], 
-            value_vars=['avg_tokens_per_minute', 'max_tokens_per_minute'], 
-            var_name='Metric', 
-            value_name='Tokens per Minute'
-        )
-        token_rate_df['Metric'] = token_rate_df['Metric'].str.replace('_', ' ').str.title()
-        if token_rate_chart_type == "Line":
-            fig_token_rate = px.line(
-                token_rate_df, 
-                x='date', 
-                y='Tokens per Minute', 
-                color='model', 
-                line_dash='Metric', 
-                title="Tokens per Minute (Average vs Max)"
-            )
-        elif token_rate_chart_type == "Bar":
-            fig_token_rate = px.bar(
-                token_rate_df, 
-                x='date', 
-                y='Tokens per Minute', 
-                color='model', 
-                barmode='group', 
-                title="Tokens per Minute (Average vs Max)"
-            )
-        elif token_rate_chart_type == "Area":
-            fig_token_rate = px.area(
-                token_rate_df, 
-                x='date', 
-                y='Tokens per Minute', 
-                color='model', 
-                line_group='Metric', 
-                title="Tokens per Minute (Average vs Max)"
-            )
-        st.plotly_chart(fig_token_rate, use_container_width=True)
-
-        st.subheader("Monthly Token Limit Exceptions")
-        # Resample data for monthly exceptions
-        df_monthly_exceptions = df.set_index('date').groupby('model')['token_limit_exception_count'].resample('M').sum().reset_index()
-        # Using .to_period('M').to_timestamp() to make sure the date is the first of the month for clean plotting
-        df_monthly_exceptions['month'] = df_monthly_exceptions['date'].dt.to_period('M').dt.to_timestamp()
-
-        exceed_chart_type = st.radio(
-            "Select Chart Type for Monthly Token Limit Exceptions",
-            options=["Bar", "Line", "Area"], # Bar is a better default for monthly sums
-            horizontal=True,
-            key="token_exception_chart_type_tab5_3"
-        )
-        if exceed_chart_type == "Bar":
-            fig_exceptions = px.bar(df_monthly_exceptions, x='month', y='token_limit_exception_count', color='model', barmode='group', title="Monthly Token Limit Exceptions")
-        elif exceed_chart_type == "Line":
-            fig_exceptions = px.line(df_monthly_exceptions, x='month', y='token_limit_exception_count', color='model', title="Monthly Token Limit Exceptions")
-        elif exceed_chart_type == "Area":
-            fig_exceptions = px.area(df_monthly_exceptions, x='month', y='token_limit_exception_count', color='model', title="Monthly Token Limit Exceptions")
-        fig_exceptions.update_layout(xaxis_title="Month", yaxis_title="Total Exceptions")
-        st.plotly_chart(fig_exceptions, use_container_width=True)
-
-        st.subheader("Token Cost Analysis")
-        token_cost_chart_type = st.radio(
-            "Select Chart Type for Daily Token Cost",
-            options=["Line", "Bar", "Area"],
-            horizontal=True,
-            key="token_cost_chart_type_tab5_4"
-        )
-        if token_cost_chart_type == "Line":
-            fig_daily_cost = px.line(df, x='date', y='daily_token_cost', color='model', title="Daily Total Token Cost ($)")
-        elif token_cost_chart_type == "Bar":
-            fig_daily_cost = px.bar(df, x='date', y='daily_token_cost', color='model', barmode='group', title="Daily Total Token Cost ($)")
-        elif token_cost_chart_type == "Area":
-            fig_daily_cost = px.area(df, x='date', y='daily_token_cost', color='model', title="Daily Total Token Cost ($)")
-        fig_daily_cost.update_layout(yaxis_title="Cost ($)")
-        st.plotly_chart(fig_daily_cost, use_container_width=True)
-
-        st.subheader("Cumulative Token Cost Analysis")
-        cumulative_cost_chart_type = st.radio(
-            "Select Chart Type for Cumulative Token Cost",
-            options=["Line", "Bar", "Area"],
-            horizontal=True,
-            key="token_cumulative_chart_type_tab5_5"
-        )
-        if cumulative_cost_chart_type == "Line":
-            df['cumulative_cost'] = df.sort_values('date').groupby('model')['daily_token_cost'].cumsum()
-            fig_cumulative_cost = px.line(df, x='date', y='cumulative_cost', color='model', title="Cumulative Token Cost per Model ($)")
-        elif cumulative_cost_chart_type == "Bar":
-            df['cumulative_cost'] = df.sort_values('date').groupby('model')['daily_token_cost'].cumsum()
-            fig_cumulative_cost = px.bar(df, x='date', y='cumulative_cost', color='model', barmode='group', title="Cumulative Token Cost per Model ($)")
-        elif cumulative_cost_chart_type == "Area":
-            df['cumulative_cost'] = df.sort_values('date').groupby('model')['daily_token_cost'].cumsum()
-            fig_cumulative_cost = px.area(df, x='date', y='cumulative_cost', color='model', title="Cumulative Token Cost per Model ($)")
-        fig_cumulative_cost.update_layout(yaxis_title="Cumulative Cost ($)")
-        st.plotly_chart(fig_cumulative_cost, use_container_width=True)
-
-        st.subheader("Token Limit Utilization")
-        utilization_chart_type = st.radio(
-            "Select Chart Type for Token Limit Utilization",
-            options=["Bar", "Line", "Area"],
-            horizontal=True,
-            key="token_utilization_chart_type_tab5_6"
-        )
-        if 'token_limit' in df.columns:
-            utilization_df = df.groupby('model').agg(
-                avg_max_tokens=('max_tokens_per_minute', 'mean'),
-                token_limit=('token_limit', 'first')
-            ).reset_index()
-
-            utilization_df['utilization_pct'] = (utilization_df['avg_max_tokens'] / utilization_df['token_limit']) * 100
-
-            underutilized_models = utilization_df[utilization_df['utilization_pct'] < 25]
-
-            if not underutilized_models.empty:
-                st.warning("Found models with low token limit utilization:")
-                for index, row in underutilized_models.iterrows():
-                    st.markdown(f"- **{row['model']}**: Average peak usage is **{row['avg_max_tokens']:.0f} tokens/min**, which is only **{row['utilization_pct']:.1f}%** of its **{row['token_limit']:,}** token limit. Consider lowering the limit to better match actual usage.")
-            else:
-                st.success("All models show healthy token limit utilization based on peak usage.")
-
-            if utilization_chart_type == "Bar":
-                fig_utilization = px.bar(
-                    utilization_df.sort_values('utilization_pct', ascending=False),
-                    x='model',
-                    y='utilization_pct',
-                    title='Average Peak Token Usage vs. Token Limit',
-                    labels={'utilization_pct': 'Utilization of Token Limit (%)', 'model': 'Model'},
-                    color='utilization_pct',
-                    color_continuous_scale=px.colors.sequential.Viridis
-                )
-            elif utilization_chart_type == "Line":
-                fig_utilization = px.line(
-                    utilization_df.sort_values('utilization_pct', ascending=False),
-                    x='model',
-                    y='utilization_pct',
-                    title='Average Peak Token Usage vs. Token Limit',
-                    labels={'utilization_pct': 'Utilization of Token Limit (%)', 'model': 'Model'},
-                    color='utilization_pct',
-                    color_continuous_scale=px.colors.sequential.Viridis
-                )
-            elif utilization_chart_type == "Area":
-                fig_utilization = px.area(
-                    utilization_df.sort_values('utilization_pct', ascending=False),
-                    x='model',
-                    y='utilization_pct',
-                    title='Average Peak Token Usage vs. Token Limit',
-                    labels={'utilization_pct': 'Utilization of Token Limit (%)', 'model': 'Model'},
-                    color='utilization_pct',
-                    color_continuous_scale=px.colors.sequential.Viridis
-                )
-            fig_utilization.add_hline(y=25, line_dash="dash", annotation_text="Low Utilization Threshold (25%)", annotation_position="bottom right")
-            st.plotly_chart(fig_utilization, use_container_width=True)
-    else:
-        st.warning("No data to display for the selected filters.")
-
-with tab6:
-    st.header("Configure Alerts")
-
-    # Define all available metrics for alerting
-    all_metrics = (
-        model_df.columns.drop(['date', 'model', 'token_limit']).tolist() +
-        infra_df.columns.drop(['date', 'component', 'error_rate']).tolist()
-    )
-    
-    # Initialize session state
-    if 'alerts' not in st.session_state:
-        st.session_state.alerts = []
-    if 'edit_idx' not in st.session_state:
-        st.session_state.edit_idx = None
-
-    # --- EDIT ALERT UI ---
-    if st.session_state.edit_idx is not None:
-        st.subheader(f"Edit Alert: {st.session_state.alerts[st.session_state.edit_idx].get('name', '')}")
-        alert_to_edit = st.session_state.alerts[st.session_state.edit_idx]
-        
-        metric_options = sorted(list(set(all_metrics)))
-        condition_options = ["Above", "Below", "Between", "Increases by %", "Decreases by %"]
-        
-        with st.form("edit_alert_form"):
-            st.text_input("Alert Name", key="edit_name", value=alert_to_edit.get('name'))
-            st.selectbox("Select Metric", options=metric_options, key="edit_metric", index=metric_options.index(alert_to_edit['metric']))
-            st.selectbox("Condition", options=condition_options, key="edit_condition", index=condition_options.index(alert_to_edit['condition']))
-
-            thresholds = alert_to_edit.get('thresholds', {})
-            comparison_period = alert_to_edit.get('comparison_period')
-
-            if st.session_state.edit_condition == "Between":
-                st.session_state.edit_lower_bound = st.number_input("Lower Bound", value=thresholds.get('lower_bound'))
-                st.session_state.edit_upper_bound = st.number_input("Upper Bound", value=thresholds.get('upper_bound'))
-            elif st.session_state.edit_condition in ["Increases by %", "Decreases by %"]:
-                st.session_state.edit_percentage = st.number_input("Percentage", value=thresholds.get('percentage'))
-                period_options = ["Previous Value", "7-Day Average", "30-Day Average"]
-                st.selectbox(
-                    "Compare Against", 
-                    options=period_options, 
-                    key="edit_comparison_period",
-                    index=period_options.index(comparison_period) if comparison_period in period_options else 0
-                )
-            else:
-                st.session_state.edit_value = st.number_input("Threshold Value", value=thresholds.get('value'))
-
-            st.text_input("Email for Notification", key="edit_email", value=alert_to_edit.get('email'))
-
-            col1, col2 = st.columns(2)
-            with col1:
-                if st.form_submit_button("Update Alert"):
-                    # Update logic here based on new inputs
-                    updated_thresholds = {}
-                    if st.session_state.edit_condition == "Between":
-                        updated_thresholds = {'lower_bound': st.session_state.edit_lower_bound, 'upper_bound': st.session_state.edit_upper_bound}
-                    elif st.session_state.edit_condition in ["Increases by %", "Decreases by %"]:
-                        updated_thresholds = {'percentage': st.session_state.edit_percentage}
-                    else:
-                        updated_thresholds = {'value': st.session_state.edit_value}
-
-                    st.session_state.alerts[st.session_state.edit_idx] = {
-                        "name": st.session_state.edit_name,
-                        "metric": st.session_state.edit_metric,
-                        "condition": st.session_state.edit_condition,
-                        "thresholds": updated_thresholds,
-                        "email": st.session_state.edit_email,
-                        "comparison_period": st.session_state.get('edit_comparison_period') if st.session_state.edit_condition in ["Increases by %", "Decreases by %"] else None
-                    }
-                    st.session_state.edit_idx = None
-                    st.success("Alert updated successfully!")
-                    st.rerun()
-            with col2:
-                if st.form_submit_button("Cancel"):
-                    st.session_state.edit_idx = None
-                    st.rerun()
-    else:
-        # --- CREATE NEW ALERT UI ---
-        st.subheader("Set a New Alert")
-
-        # After an alert is set, show success and reset widgets
-        if st.session_state.get("alert_just_set"):
-            st.success(f"Alert set for '{st.session_state.last_alert_metric}'.")
-            st.session_state.alert_metric = None
-            st.session_state.alert_condition = None
-            st.session_state.alert_just_set = False
-            if "last_alert_metric" in st.session_state:
-                del st.session_state.last_alert_metric
-
-        metric_to_alert = st.selectbox(
-            "Select Metric",
-            options=sorted(list(set(all_metrics))),
-            key="alert_metric",
-            placeholder="Select a metric...",
-            index=None
-        )
-        
-        condition_type = st.selectbox(
-            "Condition", 
-            options=["Above", "Below", "Between", "Increases by %", "Decreases by %"], 
-            key="alert_condition",
-            placeholder="Select a condition...",
-            index=None
-        )
-
-        with st.form("create_alert_form", clear_on_submit=True):
-            alert_name = st.text_input("Alert Name", key="alert_name_val", placeholder="e.g., High CPU on Model Server")
-            
-            threshold_inputs = {}
-            comparison_period = None
-            current_condition = st.session_state.get('alert_condition')
-
-            if current_condition:
-                t_col1, t_col2 = st.columns(2)
-                with t_col1:
-                    if current_condition in ["Above", "Below"]:
-                        threshold_inputs['value'] = st.number_input("Threshold Value", step=1.0, key="threshold_val")
-                    elif "by %" in current_condition:
-                        threshold_inputs['percentage'] = st.number_input("Percentage", min_value=0.0, max_value=100.0, step=1.0, key="percentage_val")
-                        comparison_period = st.selectbox(
-                            "Compare Against", 
-                            options=["Previous Value", "7-Day Average", "30-Day Average"], 
-                            key="comparison_period_val"
-                        )
-                    elif current_condition == "Between":
-                        threshold_inputs['lower_bound'] = st.number_input("Lower Bound", step=1.0, key="lower_bound_val")
-                
-                with t_col2:
-                    if current_condition == "Between":
-                        threshold_inputs['upper_bound'] = st.number_input("Upper Bound", step=1.0, key="upper_bound_val")
-
-            email_to_notify = st.text_input("Email for Notification", key="email_val")
-            
-            submitted = st.form_submit_button("Set Alert")
-            
-            if submitted:
-                current_metric = st.session_state.get('alert_metric')
-                
-                # --- Validation ---
-                error = False
-                if not all([current_metric, current_condition, alert_name]):
-                    st.error("Please provide an alert name, metric, and condition.")
-                    error = True
-                
-                if not error:
-                    new_alert = {
-                        "name": alert_name,
-                        "metric": current_metric,
-                        "condition": current_condition,
-                        "thresholds": threshold_inputs,
-                        "email": email_to_notify,
-                        "comparison_period": comparison_period
-                    }
-                    st.session_state.alerts.append(new_alert)
-                    st.session_state.last_alert_metric = current_metric
-                    st.session_state.alert_just_set = True
-                    st.rerun()
-
-        st.divider()
-
-        # --- Display Active Alerts ---
-        st.subheader("Active Alerts")
-
-        def format_alert_text(alert):
-            metric = f"**{alert['metric']}**"
-            condition = alert['condition']
-            thresholds = alert['thresholds']
-            email = f"**{alert['email']}**"
-            comparison_period = alert.get('comparison_period', 'Previous Value')
-            
-            if condition == "Above":
-                return f"Monitor {metric} to not go above **{thresholds['value']}**. Notify: {email}"
-            elif condition == "Below":
-                return f"Monitor {metric} to not go below **{thresholds['value']}**. Notify: {email}"
-            elif condition == "Between":
-                return f"Monitor {metric} to be between **{thresholds['lower_bound']}** and **{thresholds['upper_bound']}**. Notify: {email}"
-            elif condition == "Increases by %":
-                return f"Monitor {metric} for an increase of more than **{thresholds['percentage']}%** compared to the **{comparison_period.lower()}**. Notify: {email}"
-            elif condition == "Decreases by %":
-                return f"Monitor {metric} for a decrease of more than **{thresholds['percentage']}%** compared to the **{comparison_period.lower()}**. Notify: {email}"
-            return "Invalid alert configuration."
-
-        if not st.session_state.alerts:
-            st.info("No alerts configured yet.")
-        else:
-            for i, alert in enumerate(st.session_state.alerts):
-                col1, col2, col3 = st.columns([8, 1, 1])
-                with col1:
-                    st.info(f"**{alert.get('name', f'Alert {i+1}')}:** {format_alert_text(alert)}")
-                with col2:
-                    if st.button("Edit", key=f"edit_{i}"):
-                        st.session_state.edit_idx = i
-                        st.rerun()
-                with col3:
-                    if st.button("Delete", key=f"delete_{i}"):
-                        st.session_state.alerts.pop(i)
-                        st.rerun()
-
-    # --- Check for Triggered Alerts ---
-    st.subheader("Triggered Alerts")
-    
-    triggered_alerts = {}  # Using a dictionary to group by metric
-
-    for alert in st.session_state.alerts:
-        metric = alert['metric']
-        condition = alert['condition']
-        thresholds = alert['thresholds']
-        alert_name = alert.get('name', 'Unnamed Alert')
-        comparison_period = alert.get('comparison_period', 'Previous Value')
-
-        if metric not in triggered_alerts:
-            triggered_alerts[metric] = []
-
-        for df, entity_col in [(model_df_filtered, 'model'), (infra_df_filtered, 'component')]:
-            if metric in df.columns:
-                sorted_df = df.sort_values('date')
-                
-                if condition in ["Increases by %", "Decreases by %"]:
-                    for entity_name, group in sorted_df.groupby(entity_col):
-                        if len(group) >= 2:
-                            
-                            # Determine the previous value based on the comparison period
-                            if comparison_period == "7-Day Average" and len(group) >= 8:
-                                previous = group[metric].rolling(window=7, min_periods=1).mean().iloc[-2]
-                            elif comparison_period == "30-Day Average" and len(group) >= 31:
-                                previous = group[metric].rolling(window=30, min_periods=1).mean().iloc[-2]
-                            else: # Default to "Previous Value"
-                                previous = group[metric].iloc[-2]
-
-                            latest = group[metric].iloc[-1]
-                            
-                            if previous is not None and previous != 0:
-                                change = ((latest - previous) / abs(previous)) * 100
-                                if condition == "Increases by %" and change > thresholds['percentage']:
-                                    message = f"**{alert_name}:** {entity_col.title()} **{entity_name}**'s metric increased by **{change:.2f}%** compared to the {comparison_period.lower()}, exceeding **{thresholds['percentage']}%**."
-                                    triggered_alerts[metric].append(message)
-                                elif condition == "Decreases by %" and change < -thresholds['percentage']:
-                                    message = f"**{alert_name}:** {entity_col.title()} **{entity_name}**'s metric decreased by **{abs(change):.2f}%** compared to the {comparison_period.lower()}, exceeding **{thresholds['percentage']}%**."
-                                    triggered_alerts[metric].append(message)
-                else:
-                    latest_values = sorted_df.groupby(entity_col)[metric].last()
-                    for entity_name, value in latest_values.items():
-                        if condition == "Above" and 'value' in thresholds and value > thresholds['value']:
-                            message = f"**{alert_name}:** {entity_col.title()} **{entity_name}**'s value of **{value:.2f}** is above the threshold of **{thresholds['value']}**."
-                            triggered_alerts[metric].append(message)
-                        elif condition == "Below" and 'value' in thresholds and value < thresholds['value']:
-                            message = f"**{alert_name}:** {entity_col.title()} **{entity_name}**'s value of **{value:.2f}** is below the threshold of **{thresholds['value']}**."
-                            triggered_alerts[metric].append(message)
-                        elif condition == "Between" and 'lower_bound' in thresholds and 'upper_bound' in thresholds and thresholds['lower_bound'] < value < thresholds['upper_bound']:
-                            message = f"**{alert_name}:** {entity_col.title()} **{entity_name}**'s value of **{value:.2f}** is between **{thresholds['lower_bound']}** and **{thresholds['upper_bound']}**."
-                            triggered_alerts[metric].append(message)
-
-    # Filter out metrics with no triggered alerts and display the rest
-    final_triggered_alerts = {k: v for k, v in triggered_alerts.items() if v}
-
-    if not final_triggered_alerts:
-        st.success("All systems normal. No alerts triggered based on the latest data.")
-    else:
-        for metric, messages in final_triggered_alerts.items():
-            with st.expander(f"Metric: {metric.replace('_', ' ').title()}", expanded=True):
-                for message in messages:
-                    st.warning(message)
-
-# Add download functionality
-st.sidebar.header("Export Data")
-
-@st.cache_data
-def convert_df_to_csv(df):
-    return df.to_csv().encode('utf-8')
-
-csv_model = convert_df_to_csv(model_df_filtered)
-csv_infra = convert_df_to_csv(infra_df_filtered)
-
-st.sidebar.download_button(
-    label="Download Filtered Model Data as CSV",
-    data=csv_model,
-    file_name='genai_model_metrics_filtered.csv',
-    mime='text/csv',
-)
-
-st.sidebar.download_button(
-    label="Download Filtered Infrastructure Data as CSV",
-    data=csv_infra,
-    file_name='genai_infrastructure_metrics_filtered.csv',
-    mime='text/csv',
-)
-
-# Footer with usage instructions
-st.sidebar.markdown("---")
-st.sidebar.markdown("""
-### 📋 How to Use This Dashboard
-1. **🔍 Filter Data**: Use drill-down filters to focus on specific clouds, departments, projects, environments, or releases
-2. **📅 Set Date Range**: Choose the time period for analysis
-3. **🤖 Select Models & Components**: Pick which models and infrastructure components to analyze
-4. **📊 Explore Tabs**: Navigate through different analysis perspectives
-5. **💾 Export Data**: Download filtered data for further analysis
-
-### 🎯 Drill-Down Strategy
-- Start with **Cloud Platforms** to compare costs across providers
-- Filter by **Department** to analyze team-specific usage
-- Select **Projects** to dive into specific initiatives  
-- Use **Environment** to compare dev vs prod costs
-- Filter by **Release Version** to track performance changes
-""")
-
-st.sidebar.markdown("---")
-st.sidebar.info("""
-🏢 **Enterprise Demo**: This dashboard uses simulated data representing a multi-cloud GenAI deployment across AWS, GCP, Azure, Snowflake, and Databricks. 
-
-In production, connect to your actual monitoring systems and cost management APIs.
-""")
-
-# Cognizant footer branding
-st.sidebar.markdown("---")
-st.sidebar.markdown("""
-<div style="text-align: center; padding: 10px;">
-    <p style="color: #1f77b4; font-weight: bold; margin: 0;">🔷 Cognizant</p>
-    <p style="color: #666; font-size: 12px; margin: 0;">AI & Analytics Solutions</p>
-    <p style="color: #666; font-size: 10px; margin: 0;">© 2025 Cognizant Technology Solutions</p>
-</div>
-""", unsafe_allow_html=True)
-
-# Main footer
-st.markdown("---")
-st.markdown("""
-<div style="text-align: center; padding: 20px;">
-    <p style="color: #1f77b4; font-weight: bold;">🔷 Cognizant GenAI FinOps Platform</p>
-    <p style="color: #666; font-size: 12px;">Empowering enterprises with intelligent multi-cloud cost optimization and performance analytics</p>
-    <p style="color: #666; font-size: 10px;">Built with Streamlit • Powered by Cognizant AI Solutions</p>
-</div>
+import streamlit as st
+import pandas as pd
+import numpy as np
+import plotly.express as px
+import plotly.graph_objects as go
+import matplotlib.pyplot as plt
+import seaborn as sns
+from datetime import datetime
+
+# Set page configuration
+st.set_page_config(
+    page_title="GenAI Architecture Explorer",
+    page_icon="🧠",
+    layout="wide"
+)
+
+# Title and introduction with Cognizant branding
+col1, col2, col3 = st.columns([1, 2, 1])
+
+with col1:
+    # Logo and text side by side
+    try:
+        # Create sub-columns for horizontal alignment with tighter spacing
+        logo_subcol, text_subcol = st.columns([1, 2], gap="small")
+        
+        with logo_subcol:
+            st.image("assets/logo.png", width=50)
+        
+        with text_subcol:
+            st.markdown("""
+            <div style="padding-top: 8px; margin-left: -20px;">
+                <div style="color: #1f77b4; font-weight: bold; font-size: 20px; margin: 0; line-height: 1.2;">Cognizant</div>
+                <div style="color: #666; font-size: 14px; margin: 0; line-height: 1.1;">Technology Solutions</div>
+            </div>
+            """, unsafe_allow_html=True)
+    except:
+        # Clean fallback branding
+        st.markdown("""
+        <div style="text-align: center; padding: 10px;">
+            <div style="color: #1f77b4; font-weight: bold; font-size: 20px;">🔷 Cognizant</div>
+            <div style="color: #666; font-size: 14px;">Technology Solutions</div>
+        </div>
+        """, unsafe_allow_html=True)
+
+with col2:
+    st.title("🧠 GenAI FinOps Multi-Cloud Explorer")
+    st.markdown("""
+    **Enterprise GenAI Cost & Performance Analytics Across Multiple Cloud Platforms**  
+    Analyze your GenAI architecture performance, costs, and optimization opportunities across Cloud Platforms.
+    """)
+
+with col3:
+    # Empty space - removed "Powered by" text
+    st.empty()
+
+# Sidebar configuration
+st.sidebar.header("Settings")
+
+# Sample data generation function
+def generate_sample_data():
+    np.random.seed(42)
+    dates = pd.date_range(start='2023-01-01', end= pd.Timestamp.today().strftime('%Y-%m-%d'), freq='D')
+    
+    # Define enterprise-level hierarchy
+    cloud_platforms = ['AWS', 'GCP', 'Azure', 'Snowflake', 'Databricks']
+    departments = ['Engineering', 'Data Science', 'Marketing', 'Finance', 'Operations']
+    environments = ['dev', 'staging', 'prod']
+    release_versions = ['v1.0', 'v1.1', 'v1.2', 'v2.0', 'v2.1']
+    
+    projects_per_cloud = {
+        'AWS': ['GenAI-Chat', 'ML-Pipeline', 'Data-Lake'],
+        'GCP': ['Analytics-Engine', 'Vision-API', 'Speech-Processing'],
+        'Azure': ['Cognitive-Services', 'Bot-Framework', 'Document-AI'],
+        'Snowflake': ['Data-Warehouse', 'BI-Analytics', 'ML-Features'],
+        'Databricks': ['MLOps-Platform', 'Real-time-Analytics', 'Feature-Store']
+    }
+    
+    # Create project-to-department mapping (each project belongs to only one department)
+    project_department_mapping = {}
+    dept_index = 0
+    for cloud, projects in projects_per_cloud.items():
+        for project in projects:
+            project_department_mapping[project] = departments[dept_index % len(departments)]
+            dept_index += 1
+    
+    # Model performance data
+    models = {
+        'GPT-4': {'token_limit': 80000, 'avg_tokens_per_request': 2500},
+        'Claude 3': {'token_limit': 150000, 'avg_tokens_per_request': 3000},
+        'Llama 3': {'token_limit': 70000, 'avg_tokens_per_request': 2000},
+        'Mixtral': {'token_limit': 30000, 'avg_tokens_per_request': 1800},
+        'PaLM 2': {'token_limit': 30000, 'avg_tokens_per_request': 1500}
+    }
+    model_data = []
+    
+    for model, properties in models.items():
+        base_latency = np.random.uniform(100, 500)
+        base_throughput = np.random.uniform(100, 5000)
+        base_accuracy = np.random.uniform(0.7, 0.95)
+        base_cost = np.random.uniform(0.01, 0.1)
+        
+        for date in dates:
+            # Generate combinations for each model
+            for cloud in cloud_platforms:
+                for project in projects_per_cloud[cloud]:
+                    # Get the department for this project (one-to-one mapping)
+                    dept = project_department_mapping[project]
+                    for env in environments:
+                        # Skip some combinations to make data more realistic
+                        if np.random.random() > 0.3:  # 70% of combinations exist
+                            continue
+                            
+                        release_version = np.random.choice(release_versions)
+                        
+                        # Add some trend and random noise
+                        trend_factor = 1 - (0.0001 * (date - dates[0]).days)  # Gradual improvement over time
+                        random_factor = np.random.normal(1, 0.05)  # Daily variation
+                        
+                        # Cloud-specific cost factors
+                        cloud_cost_factor = {'AWS': 1.0, 'GCP': 0.9, 'Azure': 1.1, 'Snowflake': 1.3, 'Databricks': 1.2}[cloud]
+                        # Environment-specific factors
+                        env_factor = {'dev': 0.3, 'staging': 0.6, 'prod': 1.0}[env]
+                        
+                        latency = base_latency * trend_factor * random_factor * env_factor
+                        throughput = base_throughput / trend_factor * random_factor * env_factor
+                        accuracy = min(0.99, base_accuracy / trend_factor * random_factor)
+                        cost = base_cost * trend_factor * random_factor * cloud_cost_factor * env_factor
+                        
+                        # Token usage simulation
+                        avg_tokens_per_minute = (throughput / (60 * 24)) * properties['avg_tokens_per_request'] * np.random.normal(1, 0.15)
+                        max_tokens_per_minute = avg_tokens_per_minute * np.random.uniform(1.5, 7.5)
+                        minute_samples = np.random.normal(max_tokens_per_minute, max_tokens_per_minute * 0.4)
+                        # exceptions = np.sum(minute_samples > properties['token_limit'])
+                        exceptions = np.sum(max_tokens_per_minute > properties['token_limit'])
+            
+                        model_data.append({
+                            'date': date,
+                            'model': model,
+                            'cloud_platform': cloud,
+                            'project': project,
+                            'department': dept,
+                            'environment': env,
+                            'release_version': release_version,
+                            'latency_ms': latency,
+                            'throughput_qps': throughput,
+                            'accuracy': accuracy,
+                            'cost_per_1k_tokens': cost,
+                            'memory_usage_gb': np.random.uniform(4, 16) * env_factor,
+                            'gpu_utilization': np.random.uniform(0.4, 0.95) * env_factor,
+                            'avg_tokens_per_minute': avg_tokens_per_minute,
+                            'max_tokens_per_minute': max_tokens_per_minute,
+                            'token_limit_exception_count': exceptions,
+                            'token_limit': properties['token_limit']
+                        })
+    
+    # Infrastructure data
+    infra_data = []
+    components = ['API Gateway', 'Load Balancer', 'Model Server', 'Cache', 'Database']
+    
+    for component in components:
+        base_cpu = np.random.uniform(20, 60)
+        base_memory = np.random.uniform(30, 70)
+        base_requests = np.random.uniform(100, 1000)
+        
+        for date in dates:
+            for cloud in cloud_platforms:
+                for project in projects_per_cloud[cloud]:
+                    # Get the department for this project (one-to-one mapping)
+                    dept = project_department_mapping[project]
+                    for env in environments:
+                        # Skip some combinations to make data more realistic
+                        if np.random.random() > 0.4:  # 60% of combinations exist
+                            continue
+                            
+                        release_version = np.random.choice(release_versions)
+                        
+                        # Weekly pattern + trend
+                        day_of_week = date.dayofweek
+                        weekly_factor = 1 + 0.2 * (day_of_week < 5)  # Higher on weekdays
+                        trend_factor = 1 + (0.0005 * (date - dates[0]).days)  # Gradual increase in load
+                        
+                        # Environment-specific factors
+                        env_factor = {'dev': 0.3, 'staging': 0.6, 'prod': 1.0}[env]
+                        
+                        cpu_usage = base_cpu * weekly_factor * trend_factor * np.random.normal(1, 0.1) * env_factor
+                        memory_usage = base_memory * weekly_factor * trend_factor * np.random.normal(1, 0.05) * env_factor
+                        requests = base_requests * weekly_factor * trend_factor * np.random.normal(1, 0.2) * env_factor
+                        
+                        infra_data.append({
+                            'date': date,
+                            'component': component,
+                            'cloud_platform': cloud,
+                            'project': project,
+                            'department': dept,
+                            'environment': env,
+                            'release_version': release_version,
+                            'cpu_usage_percent': min(100, cpu_usage),
+                            'memory_usage_percent': min(100, memory_usage),
+                            'requests_per_minute': requests,
+                            'errors_per_minute': requests * np.random.uniform(0.001, 0.05),
+                            'avg_response_time_ms': np.random.uniform(50, 500)
+                        })
+    
+    # Create DataFrames
+    model_df = pd.DataFrame(model_data)
+    infra_df = pd.DataFrame(infra_data)
+    
+    return model_df, infra_df
+
+# Load or generate data - Force regeneration to apply new project-department mapping
+# Clear old data to ensure new mapping is used
+if 'data_version' not in st.session_state or st.session_state.data_version != "v3_fixed_indentation":
+    st.session_state.pop('model_data', None)
+    st.session_state.pop('infra_data', None)
+    st.session_state.data_version = "v3_fixed_indentation"
+
+if 'model_data' not in st.session_state or 'infra_data' not in st.session_state:
+    with st.spinner('Generating sample data with proper project-department mapping...'):
+        st.session_state.model_data, st.session_state.infra_data = generate_sample_data()
+
+model_df = st.session_state.model_data
+infra_df = st.session_state.infra_data
+
+# Calculate error rate on the main dataframe to ensure it's always available
+infra_df['error_rate'] = infra_df['errors_per_minute'] / infra_df['requests_per_minute']
+
+# Add sidebar drill-down filters
+st.sidebar.header("🔍 Drill-Down Filters")
+
+# Initialize session state for filter persistence and reset functionality
+if 'filter_reset' not in st.session_state:
+    st.session_state.filter_reset = False
+
+# Handle filter reset
+if st.session_state.filter_reset:
+    # Clear all filter-related session state
+    filter_keys = ['cloud_filter', 'dept_filter', 'project_filter', 'env_filter', 'release_filter', 'model_filter', 'component_filter', 'metrics_filter']
+    for key in filter_keys:
+        if key in st.session_state:
+            del st.session_state[key]
+    st.session_state.filter_reset = False
+    st.rerun()
+
+# Date filter for analysis (needs to come first to filter other options)
+date_range = st.sidebar.date_input(
+    "📅 Select Date Range",
+    value=(model_df['date'].min().date(), model_df['date'].max().date()),
+    min_value=model_df['date'].min().date(),
+    max_value=model_df['date'].max().date(),
+    key="date_filter"
+)
+
+# Apply date filter first for filtering options
+date_filtered_model_df = model_df.copy()
+date_filtered_infra_df = infra_df.copy()
+if len(date_range) == 2:
+    start_date, end_date = date_range
+    date_filtered_model_df = date_filtered_model_df[(date_filtered_model_df['date'].dt.date >= start_date) & (date_filtered_model_df['date'].dt.date <= end_date)]
+    date_filtered_infra_df = date_filtered_infra_df[(date_filtered_infra_df['date'].dt.date >= start_date) & (date_filtered_infra_df['date'].dt.date <= end_date)]
+
+# Bidirectional cascading filter system - filters update based on selections in any direction
+st.sidebar.markdown("### 🌐 Enterprise Drill-Down Filters")
+st.sidebar.info("💡 **Smart Filtering**: Each filter updates dynamically based on ALL your selections!")
+
+# Get current selections from session state (if they exist)
+current_clouds = st.session_state.get('cloud_filter', [])
+current_departments = st.session_state.get('dept_filter', [])
+current_projects = st.session_state.get('project_filter', [])
+current_environments = st.session_state.get('env_filter', [])
+current_releases = st.session_state.get('release_filter', [])
+
+# Create a combined filter to determine what options should be available for each filter
+# Start with date-filtered data
+working_model_df = date_filtered_model_df.copy()
+working_infra_df = date_filtered_infra_df.copy()
+
+# Apply all existing filters except the one we're currently determining options for
+def get_intersected_data(exclude_filter=None):
+    temp_model_df = date_filtered_model_df.copy()
+    temp_infra_df = date_filtered_infra_df.copy()
+    
+    if exclude_filter != 'cloud' and current_clouds:
+        temp_model_df = temp_model_df[temp_model_df['cloud_platform'].isin(current_clouds)]
+        temp_infra_df = temp_infra_df[temp_infra_df['cloud_platform'].isin(current_clouds)]
+    
+    if exclude_filter != 'department' and current_departments:
+        temp_model_df = temp_model_df[temp_model_df['department'].isin(current_departments)]
+        temp_infra_df = temp_infra_df[temp_infra_df['department'].isin(current_departments)]
+    
+    if exclude_filter != 'project' and current_projects:
+        temp_model_df = temp_model_df[temp_model_df['project'].isin(current_projects)]
+        temp_infra_df = temp_infra_df[temp_infra_df['project'].isin(current_projects)]
+    
+    if exclude_filter != 'environment' and current_environments:
+        temp_model_df = temp_model_df[temp_model_df['environment'].isin(current_environments)]
+        temp_infra_df = temp_infra_df[temp_infra_df['environment'].isin(current_environments)]
+    
+    if exclude_filter != 'release' and current_releases:
+        temp_model_df = temp_model_df[temp_model_df['release_version'].isin(current_releases)]
+        temp_infra_df = temp_infra_df[temp_infra_df['release_version'].isin(current_releases)]
+    
+    return temp_model_df, temp_infra_df
+
+# Cloud Platform filter - shows clouds that have data for other selected filters
+cloud_data, _ = get_intersected_data('cloud')
+available_clouds = sorted(cloud_data['cloud_platform'].unique()) if len(cloud_data) > 0 else []
+selected_clouds = st.sidebar.multiselect(
+    "☁️ Cloud Platforms",
+    options=available_clouds,
+    default=[c for c in current_clouds if c in available_clouds] if current_clouds else available_clouds,
+    help=f"Cloud platforms with data in current selection scope ({len(available_clouds)} available)",
+    key="cloud_filter"
+)
+
+# Department filter - shows departments that exist with current cloud/project/env/release selections
+dept_data, _ = get_intersected_data('department')
+available_departments = sorted(dept_data['department'].unique()) if len(dept_data) > 0 else []
+selected_departments = st.sidebar.multiselect(
+    "🏢 Departments",
+    options=available_departments,
+    default=[d for d in current_departments if d in available_departments] if current_departments else available_departments,
+    help=f"Departments with data in current selection scope ({len(available_departments)} available)",
+    key="dept_filter"
+)
+
+# Project filter - shows projects that exist with current cloud/dept/env/release selections
+project_data, _ = get_intersected_data('project')
+available_projects = sorted(project_data['project'].unique()) if len(project_data) > 0 else []
+selected_projects = st.sidebar.multiselect(
+    "📁 Projects",
+    options=available_projects,
+    default=[p for p in current_projects if p in available_projects] if current_projects else available_projects,
+    help=f"Projects with data in current selection scope ({len(available_projects)} available)",
+    key="project_filter"
+)
+
+# Environment filter - shows environments that exist with current cloud/dept/project/release selections
+env_data, _ = get_intersected_data('environment')
+available_environments = sorted(env_data['environment'].unique()) if len(env_data) > 0 else []
+selected_environments = st.sidebar.multiselect(
+    "🌍 Environments",
+    options=available_environments,
+    default=[e for e in current_environments if e in available_environments] if current_environments else available_environments,
+    help=f"Environments with data in current selection scope ({len(available_environments)} available)",
+    key="env_filter"
+)
+
+# Release Version filter - shows releases that exist with current cloud/dept/project/env selections
+release_data, _ = get_intersected_data('release')
+available_releases = sorted(release_data['release_version'].unique()) if len(release_data) > 0 else []
+selected_releases = st.sidebar.multiselect(
+    "🚀 Release Versions",
+    options=available_releases,
+    default=[r for r in current_releases if r in available_releases] if current_releases else available_releases,
+    help=f"Release versions with data in current selection scope ({len(available_releases)} available)",
+    key="release_filter"
+)
+
+# Apply all selected filters to create final filtered datasets
+final_model_df = date_filtered_model_df.copy()
+final_infra_df = date_filtered_infra_df.copy()
+
+if selected_clouds:
+    final_model_df = final_model_df[final_model_df['cloud_platform'].isin(selected_clouds)]
+    final_infra_df = final_infra_df[final_infra_df['cloud_platform'].isin(selected_clouds)]
+
+if selected_departments:
+    final_model_df = final_model_df[final_model_df['department'].isin(selected_departments)]
+    final_infra_df = final_infra_df[final_infra_df['department'].isin(selected_departments)]
+
+if selected_projects:
+    final_model_df = final_model_df[final_model_df['project'].isin(selected_projects)]
+    final_infra_df = final_infra_df[final_infra_df['project'].isin(selected_projects)]
+
+if selected_environments:
+    final_model_df = final_model_df[final_model_df['environment'].isin(selected_environments)]
+    final_infra_df = final_infra_df[final_infra_df['environment'].isin(selected_environments)]
+
+if selected_releases:
+    final_model_df = final_model_df[final_model_df['release_version'].isin(selected_releases)]
+    final_infra_df = final_infra_df[final_infra_df['release_version'].isin(selected_releases)]
+
+st.sidebar.markdown("---")
+
+# Use the final filtered data as our base filtered datasets
+model_df_filtered = final_model_df.copy()
+infra_df_filtered = final_infra_df.copy()
+
+# Display current filter summary with counts and bidirectional filter impact
+st.sidebar.markdown("### 📊 Current Selection")
+
+# Calculate available options at each level given current selection
+cloud_options_data, _ = get_intersected_data('cloud')
+dept_options_data, _ = get_intersected_data('department')
+project_options_data, _ = get_intersected_data('project')
+env_options_data, _ = get_intersected_data('environment')
+release_options_data, _ = get_intersected_data('release')
+
+# Show available vs selected for each filter level
+total_clouds = len(sorted(cloud_options_data['cloud_platform'].unique())) if len(cloud_options_data) > 0 else 0
+total_depts = len(sorted(dept_options_data['department'].unique())) if len(dept_options_data) > 0 else 0
+total_projects = len(sorted(project_options_data['project'].unique())) if len(project_options_data) > 0 else 0
+total_envs = len(sorted(env_options_data['environment'].unique())) if len(env_options_data) > 0 else 0
+total_releases = len(sorted(release_options_data['release_version'].unique())) if len(release_options_data) > 0 else 0
+
+# Create a visual bidirectional filter representation
+filter_chain_text = f"""
+🔗 **Bidirectional Smart Filtering:**
+Each filter affects all others - select any filter to see how options update!
+
+� **Current Scope:**
+• ☁️ Clouds: {len(selected_clouds)}/{total_clouds} selected
+• 🏢 Departments: {len(selected_departments)}/{total_depts} selected  
+• 📁 Projects: {len(selected_projects)}/{total_projects} selected
+• 🌍 Environments: {len(selected_environments)}/{total_envs} selected
+• 🚀 Releases: {len(selected_releases)}/{total_releases} selected
+
+**Final Data:** {len(model_df_filtered):,} model records, {len(infra_df_filtered):,} infra records
+"""
+
+st.sidebar.info(filter_chain_text)
+
+st.sidebar.markdown("---")
+st.sidebar.header("🎯 Analysis Focus")
+
+# Show dynamic filter counts
+analysis_info = f"""
+🔗 **Smart Filters**: Options below update based on ALL enterprise selections above and below!
+
+📊 **Current Scope:**
+• {len(model_df_filtered):,} model records available
+• {len(infra_df_filtered):,} infrastructure records available
+"""
+st.sidebar.info(analysis_info)
+
+# Model selection (based on all filtered data from enterprise filters)
+available_models = sorted(model_df_filtered['model'].unique()) if len(model_df_filtered) > 0 else []
+selected_models = st.sidebar.multiselect(
+    f"🤖 Select Models ({len(available_models)} available)",
+    options=available_models,
+    default=available_models[:3] if len(available_models) > 0 else [],  # Default select first 3 models
+    help=f"Models available in current enterprise scope. Selecting specific models may affect infrastructure component availability.",
+    key="model_filter"
+)
+
+# Apply model filter and show impact
+if selected_models:
+    model_filtered_df = model_df_filtered[model_df_filtered['model'].isin(selected_models)]
+    st.sidebar.success(f"✓ {len(selected_models)} models selected → {len(model_filtered_df):,} model records")
+else:
+    model_filtered_df = model_df_filtered
+    if len(available_models) > 0:
+        st.sidebar.warning("⚠️ No models selected - showing empty dataset")
+
+# Infrastructure component selection (based on filtered data)
+available_components = sorted(infra_df_filtered['component'].unique()) if len(infra_df_filtered) > 0 else []
+selected_components = st.sidebar.multiselect(
+    f"🖥️ Infrastructure Components ({len(available_components)} available)",
+    options=available_components,
+    default=available_components,
+    help=f"Infrastructure components in current enterprise scope.",
+    key="component_filter"
+)
+
+# Apply component filter and show impact
+if selected_components:
+    infra_filtered_df = infra_df_filtered[infra_df_filtered['component'].isin(selected_components)]
+    st.sidebar.success(f"✓ {len(selected_components)} components selected → {len(infra_filtered_df):,} infra records")
+else:
+    infra_filtered_df = infra_df_filtered
+    if len(available_components) > 0:
+        st.sidebar.warning("⚠️ No components selected - showing empty dataset")
+
+# Metric selection for models
+model_metrics = st.sidebar.multiselect(
+    "📈 Select Model Metrics to Analyze",
+    options=['latency_ms', 'throughput_qps', 'accuracy', 'cost_per_1k_tokens', 'memory_usage_gb', 'gpu_utilization'],
+    default=['latency_ms', 'accuracy', 'cost_per_1k_tokens'],
+    help="Choose which model performance metrics to display",
+    key="metrics_filter"
+)
+
+# Final filter application - use the progressively filtered datasets
+model_df_filtered = model_filtered_df if selected_models else model_df_filtered.iloc[0:0]  # Empty if no models selected
+infra_df_filtered = infra_filtered_df if selected_components else infra_df_filtered.iloc[0:0]  # Empty if no components selected
+
+# Add a reset filters button
+if st.sidebar.button("🔄 Reset All Filters", help="Reset all filters to show all available data"):
+    st.session_state.filter_reset = True
+    st.rerun()
+
+st.markdown("---")
+
+# Main content with Summary tab as first tab
+tab_summary, tab1, tab2, tab3, tab4, tab5, tab6 = st.tabs(["Summary", "Model Performance", "Infrastructure Metrics", "Architecture Overview", "Optimization Recommendations", "Token Usage Analysis", "Alerts"])
+
+with tab_summary:
+    st.header("📊 Analysis Summary & Context")
+    
+    # Show dynamic filter context in main area
+    st.markdown("### 🎯 Current Analysis Context")
+
+    if len(model_df_filtered) > 0:
+        # Show filter path as breadcrumbs
+        filter_breadcrumbs = " → ".join([
+            f"📅 {date_range[0]} to {date_range[1]}" if len(date_range) == 2 else "📅 All dates",
+            f"☁️ {len(selected_clouds)} clouds",
+            f"🏢 {len(selected_departments)} depts",
+            f"📁 {len(selected_projects)} projects", 
+            f"🌍 {len(selected_environments)} envs",
+            f"🚀 {len(selected_releases)} releases",
+            f"🤖 {len(selected_models)} models",
+            f"🖥️ {len(selected_components)} components"
+        ])
+        
+        st.info(f"**Filter Path:** {filter_breadcrumbs}")
+        
+        col1, col2, col3, col4 = st.columns(4)
+        
+        with col1:
+            st.metric("🏢 Departments", len(selected_departments), help="Number of departments in current selection")
+        with col2:
+            st.metric("☁️ Cloud Platforms", len(selected_clouds), help="Number of cloud platforms selected")
+        with col3:
+            st.metric("📁 Projects", len(selected_projects), help="Number of projects in current scope")
+        with col4:
+            st.metric("🌍 Environments", len(selected_environments), help="Number of environments (dev/staging/prod)")
+        
+        # Show data volume metrics
+        col1, col2, col3, col4 = st.columns(4)
+        with col1:
+            st.metric("📊 Model Records", f"{len(model_df_filtered):,}", help="Number of model performance records in current selection")
+        with col2:
+            st.metric("🖥️ Infra Records", f"{len(infra_df_filtered):,}", help="Number of infrastructure records in current selection")
+        with col3:
+            total_cost = model_df_filtered['cost_per_1k_tokens'].sum() if len(model_df_filtered) > 0 else 0
+            st.metric("💰 Total Cost", f"${total_cost:,.2f}", help="Sum of all costs in current selection")
+        with col4:
+            avg_accuracy = model_df_filtered['accuracy'].mean() if len(model_df_filtered) > 0 else 0
+            st.metric("🎯 Avg Accuracy", f"{avg_accuracy:.1%}", help="Average model accuracy in current selection")
+    else:
+        st.warning("🔍 No data matches your current filter selection. Try adjusting your filters.")
+        st.info("💡 **Tip**: Use the sidebar filters to drill down into specific clouds, departments, projects, environments, or models.")
+
+    # Show breakdown by cloud and environment (if data exists)
+    if len(model_df_filtered) > 0:
+        st.markdown("### 📊 Current Selection Summary")
+        
+        col1, col2 = st.columns(2)
+        
+        with col1:
+            # Cost by cloud platform
+            cost_by_cloud = model_df_filtered.groupby('cloud_platform')['cost_per_1k_tokens'].mean().sort_values(ascending=False)
+            fig_cloud_cost = px.bar(
+                x=cost_by_cloud.index, 
+                y=cost_by_cloud.values,
+                title="Average Cost per 1K Tokens by Cloud Platform",
+                labels={'x': 'Cloud Platform', 'y': 'Avg Cost ($)'}
+            )
+            st.plotly_chart(fig_cloud_cost, use_container_width=True)
+        
+        with col2:
+            # Projects by environment
+            env_dist = model_df_filtered.groupby(['environment', 'cloud_platform']).size().reset_index(name='count')
+            fig_env_dist = px.bar(
+                env_dist, 
+                x='environment', 
+                y='count', 
+                color='cloud_platform',
+                title="Data Points by Environment & Cloud",
+                labels={'count': 'Number of Records', 'environment': 'Environment'}
+            )
+            st.plotly_chart(fig_env_dist, use_container_width=True)
+        
+        # Additional summary chart
+        st.markdown("### 📈 Key Performance Insights")
+        
+        # Average cost by release version
+        release_cost = model_df_filtered.groupby('release_version')['cost_per_1k_tokens'].mean().sort_values(ascending=True)
+        fig_release_cost = px.bar(
+            x=release_cost.index,
+            y=release_cost.values,
+            title="Average Cost per 1K Tokens by Release Version",
+            labels={'x': 'Release Version', 'y': 'Cost per 1K Tokens ($)'}
+        )
+        st.plotly_chart(fig_release_cost, use_container_width=True)
+
+with tab1:
+    st.header("Model Performance Analysis")
+    
+    # Model performance comparison - latest metrics
+    st.subheader("Model Comparison - Current Performance")
+    
+    latest_date = model_df_filtered['date'].max()
+    latest_metrics = model_df_filtered[model_df_filtered['date'] == latest_date]
+    
+    # Create a radar chart for model comparison
+    if not latest_metrics.empty and len(selected_models) > 0:
+        fig = go.Figure()
+        
+        for model in selected_models:
+            model_data = latest_metrics[latest_metrics['model'] == model]
+            if not model_data.empty:
+                # Normalize metrics for radar chart
+                metrics_to_plot = {
+                    'Latency (lower is better)': 1 - (model_data['latency_ms'].values[0] / latest_metrics['latency_ms'].max()),
+                    'Throughput': model_data['throughput_qps'].values[0] / latest_metrics['throughput_qps'].max(),
+                    'Accuracy': model_data['accuracy'].values[0],
+                    'Cost Efficiency (lower is better)': 1 - (model_data['cost_per_1k_tokens'].values[0] / latest_metrics['cost_per_1k_tokens'].max()),
+                    'Memory Efficiency (lower is better)': 1 - (model_data['memory_usage_gb'].values[0] / latest_metrics['memory_usage_gb'].max()),
+                    'GPU Utilization': model_data['gpu_utilization'].values[0]
+                }
+                
+                fig.add_trace(go.Scatterpolar(
+                    r=list(metrics_to_plot.values()),
+                    theta=list(metrics_to_plot.keys()),
+                    fill='toself',
+                    name=model
+                ))
+        
+        fig.update_layout(
+            polar=dict(
+                radialaxis=dict(
+                    visible=True,
+                    range=[0, 1]
+                )
+            ),
+            height=500,
+            showlegend=True
+        )
+        st.plotly_chart(fig, use_container_width=True)
+    
+    # Metric trends over time
+    st.subheader("Model Metric Trends Over Time")
+
+    # Graph type selector for model metric trends
+    model_graph_type = st.radio(
+        "Select Graph Type for Model Metrics",
+        options=["Line", "Bar", "Area"],
+        horizontal=True,
+        key="model_metric_graph_type"
+    )
+
+    cols = st.columns(len(model_metrics) if len(model_metrics) > 0 else 1)
+
+    for i, metric in enumerate(model_metrics):
+        with cols[i % len(cols)]:
+            pretty_metric = metric.replace('_', ' ').title()
+            st.write(f"**{pretty_metric}**")
+
+            if model_graph_type == "Line":
+                fig = px.line(
+                    model_df_filtered, 
+                    x='date', 
+                    y=metric, 
+                    color='model',
+                    title=f"{pretty_metric} Over Time"
+                )
+            elif model_graph_type == "Bar":
+                fig = px.bar(
+                    model_df_filtered, 
+                    x='date', 
+                    y=metric, 
+                    color='model',
+                    barmode='group',
+                    title=f"{pretty_metric} Over Time"
+                )
+            elif model_graph_type == "Area":
+                fig = px.area(
+                    model_df_filtered, 
+                    x='date', 
+                    y=metric, 
+                    color='model',
+                    title=f"{pretty_metric} Over Time"
+                )
+
+            # Add a trend line for each model (only for line chart)
+            if model_graph_type == "Line":
+                for model in selected_models:
+                    model_data = model_df_filtered[model_df_filtered['model'] == model]
+                    if len(model_data) > 1:  # Need at least 2 points for a trendline
+                        fig.add_traces(
+                            px.scatter(model_data, x='date', y=metric, trendline='lowess').data[1]
+                        )
+
+            st.plotly_chart(fig, use_container_width=True)
+
+with tab2:
+    st.header("Infrastructure Metrics")
+    
+    # Component load over time
+    st.subheader("Component Load Over Time")
+    
+    metric_options = ['cpu_usage_percent', 'memory_usage_percent', 'requests_per_minute', 'errors_per_minute', 'avg_response_time_ms']
+    selected_infra_metric = st.selectbox("Select Metric", metric_options, index=0)
+    
+    # Graph type selector for component load
+    graph_type = st.radio(
+        "Select Graph Type for Component Load",
+        options=["Line", "Bar"],
+        horizontal=True,
+        key="component_load_graph_type"
+    )
+    
+    if graph_type == "Line":
+        fig = px.line(
+            infra_df_filtered, 
+            x='date', 
+            y=selected_infra_metric, 
+            color='component',
+            title=f"{selected_infra_metric.replace('_', ' ').title()} Over Time"
+        )
+    else:
+        fig = px.bar(
+            infra_df_filtered, 
+            x='date', 
+            y=selected_infra_metric, 
+            color='component',
+            barmode='group',
+            title=f"{selected_infra_metric.replace('_', ' ').title()} Over Time"
+        )
+    st.plotly_chart(fig, use_container_width=True)
+    
+    # Correlation heatmap between metrics
+    st.subheader("Correlation Between Infrastructure Metrics")
+    
+    # Graph type selector for correlation
+    corr_graph_type = st.radio(
+        "Select Graph Type for Correlation",
+        options=["Heatmap", "Bar", "Line"],
+        horizontal=True,
+        key="correlation_graph_type"
+    )
+    
+    # Calculate average metrics by component
+    avg_metrics_by_component = infra_df_filtered.groupby('component')[metric_options].mean().reset_index()
+    correlation_matrix = avg_metrics_by_component[metric_options].corr()
+    
+    if corr_graph_type == "Heatmap":
+        fig, ax = plt.subplots(figsize=(10, 8))
+        sns.heatmap(correlation_matrix, annot=True, cmap='coolwarm', fmt=".2f", ax=ax)
+        plt.title('Correlation Between Infrastructure Metrics')
+        st.pyplot(fig)
+    elif corr_graph_type == "Bar":
+        # Show correlation of each metric with the first metric as a bar chart
+        first_metric = metric_options[0]
+        corr_with_first = correlation_matrix[first_metric].drop(first_metric)
+        fig = px.bar(
+            x=corr_with_first.index,
+            y=corr_with_first.values,
+            labels={'x': 'Metric', 'y': f'Correlation with {first_metric}'},
+            title=f'Correlation of Metrics with {first_metric}'
+        )
+        st.plotly_chart(fig, use_container_width=True)
+    elif corr_graph_type == "Line":
+        # Show all correlations as lines
+        fig = go.Figure()
+        for metric in metric_options:
+            fig.add_trace(go.Scatter(
+                x=correlation_matrix.columns,
+                y=correlation_matrix[metric],
+                mode='lines+markers',
+                name=metric
+            ))
+        fig.update_layout(
+            title='Correlation Lines Between Infrastructure Metrics',
+            xaxis_title='Metric',
+            yaxis_title='Correlation',
+            legend_title='Metric'
+        )
+        st.plotly_chart(fig, use_container_width=True)
+    
+    # Error rate analysis
+    st.subheader("Error Rate Analysis")
+    
+    fig = px.box(
+        infra_df_filtered, 
+        x='component', 
+        y='error_rate',
+        color='component',
+        title="Error Rate Distribution by Component"
+    )
+    
+    st.plotly_chart(fig, use_container_width=True)
+
+with tab3:
+    st.header("Architecture Overview")
+    
+    # Create a simple architecture diagram using Graphviz
+    st.subheader("Current Architecture Diagram")
+    
+    # Generate a simple architecture diagram
+    architecture_diagram = """
+    digraph G {
+        rankdir=LR;
+        
+        subgraph cluster_user {
+            label="User Layer";
+            User [shape=circle];
+            WebUI [shape=box];
+            API [shape=box];
+            User -> WebUI;
+            WebUI -> API;
+        }
+        
+        subgraph cluster_gateway {
+            label="API Gateway";
+            Gateway [shape=box];
+            LoadBalancer [shape=box];
+            API -> Gateway;
+            Gateway -> LoadBalancer;
+        }
+        
+        subgraph cluster_serving {
+            label="Serving Layer";
+            ModelServer [shape=box];
+            Cache [shape=cylinder];
+            LoadBalancer -> ModelServer;
+            ModelServer -> Cache [dir=both];
+        }
+        
+        subgraph cluster_models {
+            label="Model Layer";
+            GPT4 [shape=box];
+            Claude [shape=box];
+            Llama [shape=box];
+            Mixtral [shape=box];
+            PaLM [shape=box];
+            ModelServer -> GPT4;
+            ModelServer -> Claude;
+            ModelServer -> Llama;
+            ModelServer -> Mixtral;
+            ModelServer -> PaLM;
+        }
+        
+        subgraph cluster_storage {
+            label="Storage Layer";
+            Database [shape=cylinder];
+            ModelServer -> Database [dir=both];
+        }
+        
+        subgraph cluster_monitoring {
+            label="Monitoring Layer";
+            Metrics [shape=box];
+            Logging [shape=box];
+            ModelServer -> Metrics [style=dashed];
+            Gateway -> Metrics [style=dashed];
+            Database -> Logging [style=dashed];
+            ModelServer -> Logging [style=dashed];
+        }
+    }
+    """
+    
+    st.graphviz_chart(architecture_diagram)
+    
+    # Resource allocation analysis
+    st.subheader("Resource Allocation Analysis")
+
+    # Graph type selector for resource allocation
+    resource_graph_type = st.radio(
+        "Select Graph Type for Resource Allocation",
+        options=["Horizontal Bar", "Pie"],
+        horizontal=True,
+        key="resource_allocation_graph_type"
+    )
+
+    # Calculate average resource usage by component
+    avg_resources = infra_df_filtered.groupby('component')[['cpu_usage_percent', 'memory_usage_percent']].mean().reset_index()
+
+    if resource_graph_type == "Horizontal Bar":
+        fig = go.Figure()
+        fig.add_trace(go.Bar(
+            y=avg_resources['component'],
+            x=avg_resources['cpu_usage_percent'],
+            name='CPU Usage (%)',
+            orientation='h',
+            marker=dict(color='rgba(58, 71, 80, 0.6)')
+        ))
+        fig.add_trace(go.Bar(
+            y=avg_resources['component'],
+            x=avg_resources['memory_usage_percent'],
+            name='Memory Usage (%)',
+            orientation='h',
+            marker=dict(color='rgba(246, 78, 139, 0.6)')
+        ))
+        fig.update_layout(
+            barmode='group',
+            title='Average Resource Usage by Component',
+            xaxis_title='Usage Percentage',
+            yaxis_title='Component',
+            legend_title='Resource Type'
+        )
+        st.plotly_chart(fig, use_container_width=True)
+    elif resource_graph_type == "Pie":
+        # Show CPU and Memory as two pie charts
+        pie_cols = st.columns(2)
+        with pie_cols[0]:
+            fig_cpu = px.pie(avg_resources, values='cpu_usage_percent', names='component', title='CPU Usage Distribution')
+            st.plotly_chart(fig_cpu, use_container_width=True)
+        with pie_cols[1]:
+            fig_mem = px.pie(avg_resources, values='memory_usage_percent', names='component', title='Memory Usage Distribution')
+            st.plotly_chart(fig_mem, use_container_width=True)
+    
+    # Calculate bottlenecks
+    st.subheader("Potential Bottlenecks")
+    
+    # Find components with high resource usage
+    high_usage = infra_df_filtered.groupby('component').agg({
+        'cpu_usage_percent': ['mean', 'max'],
+        'memory_usage_percent': ['mean', 'max'],
+        'avg_response_time_ms': ['mean', 'max']
+    }).reset_index()
+    
+    high_usage.columns = ['component', 'cpu_mean', 'cpu_max', 'memory_mean', 'memory_max', 'response_mean', 'response_max']
+    
+    # Define bottleneck thresholds
+    high_usage['cpu_bottleneck'] = high_usage['cpu_max'] > 80
+    high_usage['memory_bottleneck'] = high_usage['memory_max'] > 80
+    high_usage['response_bottleneck'] = high_usage['response_max'] > 300
+    
+    # Create bottleneck dataframe
+    bottlenecks = high_usage[['component', 'cpu_mean', 'cpu_max', 'memory_mean', 'memory_max', 'response_mean', 'response_max']]
+    bottlenecks = bottlenecks.sort_values(by=['cpu_max', 'memory_max', 'response_max'], ascending=False)
+    
+    st.dataframe(
+        bottlenecks,
+        column_config={
+            "component": "Component",
+            "cpu_mean": st.column_config.NumberColumn("Avg CPU %", format="%.1f"),
+            "cpu_max": st.column_config.NumberColumn("Max CPU %", format="%.1f"),
+            "memory_mean": st.column_config.NumberColumn("Avg Memory %", format="%.1f"),
+            "memory_max": st.column_config.NumberColumn("Max Memory %", format="%.1f"),
+            "response_mean": st.column_config.NumberColumn("Avg Response (ms)", format="%.1f"),
+            "response_max": st.column_config.NumberColumn("Max Response (ms)", format="%.1f"),
+        },
+        use_container_width=True,
+        hide_index=True,
+    )
+
+with tab4:
+    st.header("Optimization Recommendations")
+    
+    # --- Data Processing for Recommendations ---
+    
+    # Calculate model efficiency scores
+    latest_metrics_raw = model_df_filtered[model_df_filtered['date'] == model_df_filtered['date'].max()]
+    model_recommendations = pd.DataFrame()
+    
+    if not latest_metrics_raw.empty:
+        latest_metrics = latest_metrics_raw.copy()
+
+        def normalize(series, higher_is_better=True):
+            min_val, max_val = series.min(), series.max()
+            if max_val == min_val:
+                return 0.5
+            normalized = (series - min_val) / (max_val - min_val)
+            return normalized if higher_is_better else 1 - normalized
+
+        # Normalize metrics for scoring
+        latest_metrics['latency_norm'] = normalize(latest_metrics['latency_ms'], higher_is_better=False)
+        latest_metrics['throughput_norm'] = normalize(latest_metrics['throughput_qps'], higher_is_better=True)
+        latest_metrics['accuracy_norm'] = normalize(latest_metrics['accuracy'], higher_is_better=True)
+        latest_metrics['cost_norm'] = normalize(latest_metrics['cost_per_1k_tokens'], higher_is_better=False)
+        latest_metrics['memory_norm'] = normalize(latest_metrics['memory_usage_gb'], higher_is_better=False)
+        
+        # Calculate efficiency score (higher is better)
+        latest_metrics['efficiency_score'] = (
+            latest_metrics['latency_norm'] * 0.25 +
+            latest_metrics['throughput_norm'] * 0.2 +
+            latest_metrics['accuracy_norm'] * 0.3 +
+            latest_metrics['cost_norm'] * 0.15 +
+            latest_metrics['memory_norm'] * 0.1
+        )
+        
+        # Sort by efficiency score and include contextual columns
+        model_recommendations = latest_metrics[['model', 'cloud_platform', 'department', 'project', 'environment', 'release_version', 'efficiency_score', 'latency_ms', 'throughput_qps', 'accuracy', 'cost_per_1k_tokens']].sort_values('efficiency_score', ascending=False)
+
+    # Generate recommendations based on data analysis
+    recommendations = []
+    
+    # Check for model-specific recommendations
+    if not model_recommendations.empty:
+        best_model = model_recommendations.iloc[0]['model']
+        recommendations.append({'severity': 'low', 'text': f"🔹 Consider using **{best_model}** as your primary model based on overall efficiency score."})
+        
+        cost_efficient = model_recommendations.sort_values('cost_per_1k_tokens').iloc[0]['model']
+        if cost_efficient != best_model:
+            recommendations.append({'severity': 'medium', 'text': f"🔹 For cost-sensitive applications, **{cost_efficient}** provides the best value."})
+            
+        low_latency = model_recommendations.sort_values('latency_ms').iloc[0]['model']
+        if low_latency != best_model:
+            recommendations.append({'severity': 'medium', 'text': f"🔹 For latency-critical applications, **{low_latency}** provides the fastest response times."})
+
+    # Check for infrastructure recommendations
+    if not bottlenecks.empty:
+        cpu_bottlenecks = bottlenecks[bottlenecks['cpu_max'] > 80]['component'].tolist()
+        if cpu_bottlenecks:
+            recommendations.append({'severity': 'high', 'text': f"🔹 Consider scaling up or out the following components with high CPU usage: **{', '.join(cpu_bottlenecks)}**."})
+        
+        memory_bottlenecks = bottlenecks[bottlenecks['memory_max'] > 80]['component'].tolist()
+        if memory_bottlenecks:
+            recommendations.append({'severity': 'high', 'text': f"🔹 Increase memory allocation for: **{', '.join(memory_bottlenecks)}**."})
+            
+        response_bottlenecks = bottlenecks[bottlenecks['response_max'] > 300]['component'].tolist()
+        if response_bottlenecks:
+            recommendations.append({'severity': 'high', 'text': f"🔹 Optimize or scale the following components to reduce response times: **{', '.join(response_bottlenecks)}**."})
+
+    # Error rate recommendations
+    if not infra_df_filtered.empty and 'error_rate' in infra_df_filtered.columns:
+        high_error_components = infra_df_filtered.groupby('component')['error_rate'].mean()
+        high_error_components = high_error_components[high_error_components > 0.01].index.tolist()
+        if high_error_components:
+            recommendations.append({'severity': 'medium', 'text': f"🔹 Investigate and reduce error rates in: **{', '.join(high_error_components)}**."})
+
+    # Cache optimization recommendations
+    cache_data = infra_df_filtered[infra_df_filtered['component'] == 'Cache']
+    if not cache_data.empty and cache_data['cpu_usage_percent'].mean() > 60:
+        recommendations.append({'severity': 'medium', 'text': "🔹 Consider implementing a more efficient caching strategy or scaling your cache layer."})
+
+    # Architecture recommendations
+    recommendations.append({'severity': 'low', 'text': "🔹 Consider implementing a model router to dynamically select the optimal model based on request characteristics."})
+    recommendations.append({'severity': 'low', 'text': "🔹 Add redundancy to critical components to improve system reliability."})
+
+    # --- UI Display ---
+
+    # Create the compliance checks dataframe first to calculate metrics from it
+    checks_list = [
+        "Budget implemented", "Cost alert implemented", "Token alert implemented",
+        "Storage alert implemented", "Compute alert implemented", "Labels implemented",
+        "Chunk size based on content type check", "Multi agent implemented",
+        "Agent payload watch implemented", "Semantic caching implemented",
+        "GPTCache implemented", "Langchain caching implemented",
+        "Agent feedback implemented", "Model size check", "Model version check",
+        "Subscription check", "Anomaly detection check"
+    ]
+    
+    priorities = np.random.choice(['High', 'Medium', 'Low'], size=len(checks_list))
+    implemented = np.random.choice(['No', 'Yes', 'N/A'], size=len(checks_list))
+    
+    checks_df = pd.DataFrame({
+        'Check': checks_list,
+        'Priority': priorities,
+        'Implemented': implemented
+    })
+
+    # Calculate counts for metrics from the compliance checks table
+    high_issues = len(checks_df[(checks_df['Priority'] == 'High') & (checks_df['Implemented'] == 'No')])
+    medium_issues = len(checks_df[(checks_df['Priority'] == 'Medium') & (checks_df['Implemented'] == 'No')])
+    low_issues = len(checks_df[(checks_df['Priority'] == 'Low') & (checks_df['Implemented'] == 'No')])
+    # Display metrics in a horizontal row
+    st.markdown("""
+    <style>
+    .metric-card {
+        padding: 1.5rem;
+        border-radius: 0.5rem;
+        background-color: #262730;
+        text-align: center;
+        border: 1px solid #374151;
+    }
+    .metric-card h3 {
+        margin: 0 0 0.5rem 0;
+        font-size: 1rem;
+        font-weight: 500;
+        color: #9ca3af;
+    }
+    .metric-card p {
+        margin: 0;
+        font-size: 3rem;
+        font-weight: 700;
+    }
+    .metric-card.red p { color: #ef4444; }
+    .metric-card.yellow p { color: #facc15; }
+    .metric-card.blue p { color: #60a5fa; }
+    </style>
+    """, unsafe_allow_html=True)
+
+    col1, col2, col3 = st.columns(3)
+    with col1:
+        st.markdown(f"""
+        <div class="metric-card red">
+            <h3>High Priority</h3>
+            <p>{high_issues}</p>
+        </div>
+        """, unsafe_allow_html=True)
+    with col2:
+        st.markdown(f"""
+        <div class="metric-card yellow">
+            <h3>Medium Priority</h3>
+            <p>{medium_issues}</p>
+        </div>
+        """, unsafe_allow_html=True)
+    with col3:
+        st.markdown(f"""
+        <div class="metric-card blue">
+            <h3>Low Priority</h3>
+            <p>{low_issues}</p>
+        </div>
+        """, unsafe_allow_html=True)
+    
+    st.markdown("---")
+
+    st.subheader("Optimization Checks")
+
+    # Header for the checks table
+    header_cols = st.columns((5, 2, 2))
+    header_cols[0].markdown("**Check**")
+    header_cols[1].markdown("**Priority**")
+    header_cols[2].markdown("**Implemented**")
+    st.markdown("---")
+
+    # Iterate over checks and display them as a custom table
+    for index, row in checks_df.iterrows():
+        check, priority, implemented = row['Check'], row['Priority'], row['Implemented']
+        
+        priority_color = '#ef4444' if priority == 'High' else '#facc15' if priority == 'Medium' else '#60a5fa'
+        impl_color = '#34d399' if implemented == 'Yes' else '#ef4444' if implemented == 'No' else '#60a5fa'
+
+        row_cols = st.columns((5, 2, 2))
+        
+        check_text = f"{check} <a href='#' style='color: #60a5fa; text-decoration: none;'>(Remediate)</a>" if implemented == 'No' else check
+
+        row_cols[0].markdown(f'<span style="color:{impl_color}">{check_text}</span>', unsafe_allow_html=True)
+        row_cols[1].markdown(f'<span style="color:{priority_color}">{priority}</span>', unsafe_allow_html=True)
+        row_cols[2].markdown(f'<span style="color:{impl_color}">{implemented}</span>', unsafe_allow_html=True)
+
+    # Display Model Efficiency Rankings
+    if not model_recommendations.empty:
+        st.subheader("Model Efficiency Rankings")
+        
+        # Convert to a format suitable for st.dataframe with colored bars
+        model_efficiency_df = pd.DataFrame({
+            "Model": model_recommendations['model'],
+            "Cloud Platform": model_recommendations['cloud_platform'],
+            "Department": model_recommendations['department'],
+            "Project": model_recommendations['project'],
+            "Environment": model_recommendations['environment'],
+            "Release Version": model_recommendations['release_version'],
+            "Efficiency Score": model_recommendations['efficiency_score'],
+            "Latency (ms)": model_recommendations['latency_ms'],
+            "Throughput (QPS)": model_recommendations['throughput_qps'],
+            "Accuracy": model_recommendations['accuracy'],
+            "Cost ($/1K tokens)": model_recommendations['cost_per_1k_tokens']
+        })
+        
+        # Ensure Efficiency Score is float, between 0 and 1, and has no NaN
+        model_efficiency_df["Efficiency Score"] = model_efficiency_df["Efficiency Score"].fillna(0).astype(float).clip(0, 1)
+        
+        st.dataframe(
+            model_efficiency_df,
+            column_config={
+                "Model": "Model",
+                "Cloud Platform": "Cloud Platform",
+                "Department": "Department", 
+                "Project": "Project",
+                "Environment": "Environment",
+                "Release Version": "Release Version",
+                "Efficiency Score": st.column_config.ProgressColumn(
+                    "Efficiency Score",
+                    format="%.2f",
+                    min_value=0,
+                    max_value=1,
+                ),
+                "Latency (ms)": st.column_config.NumberColumn(format="%.1f"),
+                "Throughput (QPS)": st.column_config.NumberColumn(format="%.1f"),
+                "Accuracy": st.column_config.NumberColumn(format="%.3f"),
+                "Cost ($/1K tokens)": st.column_config.NumberColumn(format="$%.4f"),
+            },
+            hide_index=True,
+        )
+
+    # Display recommendations
+    st.subheader("Automatic Recommendations")
+    if recommendations:
+        for rec in recommendations:
+            st.write(rec['text'])
+    else:
+        st.write("No specific recommendations at this time.")
+    
+with tab5:
+    st.header("Token Usage Analysis")
+
+    if not model_df_filtered.empty:
+        df = model_df_filtered.copy()
+
+        # Add calculated columns for aggregation and charting
+        df['daily_total_tokens'] = df['avg_tokens_per_minute'] * 60 * 24
+        df['daily_token_cost'] = (df['daily_total_tokens'] / 1000) * df['cost_per_1k_tokens']
+
+        # --- Summary Table ---
+        st.subheader("Model Token Usage Summary")
+        summary_df = df.groupby('model').agg(
+            token_limit=('token_limit', 'first'),
+            total_token_usage=('daily_total_tokens', 'sum'),
+            max_tpm=('max_tokens_per_minute', 'max'),
+            total_exceptions=('token_limit_exception_count', 'sum')
+        ).reset_index()
+
+        st.dataframe(
+            summary_df,
+            column_config={
+                "model": "Model",
+                "token_limit": st.column_config.NumberColumn(
+                    "Token Limit", format="%d"
+                ),
+                "total_token_usage": st.column_config.NumberColumn(
+                    "Overall Token Usage", format="%d"
+                ),
+                "max_tpm": st.column_config.NumberColumn(
+                    "Overall Max Tokens/Min", format="%d"
+                ),
+                "total_exceptions": st.column_config.NumberColumn(
+                    "Total Token Limit Exceptions", format="%d"
+                ),
+            },
+            use_container_width=True,
+            hide_index=True,
+        )
+
+        st.subheader("Token Volume Over Time")
+        token_chart_type = st.radio(
+            "Select Chart Type for Daily Total Tokens",
+            options=["Line", "Bar", "Area"],
+            horizontal=True,
+            key="token_total_chart_type_tab5_1"
+        )
+        if token_chart_type == "Line":
+            fig_total_tokens = px.line(df, x='date', y='daily_total_tokens', color='model', title="Daily Total Tokens")
+        elif token_chart_type == "Bar":
+            fig_total_tokens = px.bar(df, x='date', y='daily_total_tokens', color='model', barmode='group', title="Daily Total Tokens")
+        elif token_chart_type == "Area":
+            fig_total_tokens = px.area(df, x='date', y='daily_total_tokens', color='model', title="Daily Total Tokens")
+        st.plotly_chart(fig_total_tokens, use_container_width=True)
+
+        st.subheader("Tokens per Minute Analysis")
+        token_rate_chart_type = st.radio(
+            "Select Chart Type for Tokens per Minute",
+            options=["Line", "Bar", "Area"],
+            horizontal=True,
+            key="token_rate_chart_type_tab5_2"
+        )
+        token_rate_df = df.melt(
+            id_vars=['date', 'model'], 
+            value_vars=['avg_tokens_per_minute', 'max_tokens_per_minute'], 
+            var_name='Metric', 
+            value_name='Tokens per Minute'
+        )
+        token_rate_df['Metric'] = token_rate_df['Metric'].str.replace('_', ' ').str.title()
+        if token_rate_chart_type == "Line":
+            fig_token_rate = px.line(
+                token_rate_df, 
+                x='date', 
+                y='Tokens per Minute', 
+                color='model', 
+                line_dash='Metric', 
+                title="Tokens per Minute (Average vs Max)"
+            )
+        elif token_rate_chart_type == "Bar":
+            fig_token_rate = px.bar(
+                token_rate_df, 
+                x='date', 
+                y='Tokens per Minute', 
+                color='model', 
+                barmode='group', 
+                title="Tokens per Minute (Average vs Max)"
+            )
+        elif token_rate_chart_type == "Area":
+            fig_token_rate = px.area(
+                token_rate_df, 
+                x='date', 
+                y='Tokens per Minute', 
+                color='model', 
+                line_group='Metric', 
+                title="Tokens per Minute (Average vs Max)"
+            )
+        st.plotly_chart(fig_token_rate, use_container_width=True)
+
+        st.subheader("Monthly Token Limit Exceptions")
+        # Resample data for monthly exceptions
+        df_monthly_exceptions = df.set_index('date').groupby('model')['token_limit_exception_count'].resample('M').sum().reset_index()
+        # Using .to_period('M').to_timestamp() to make sure the date is the first of the month for clean plotting
+        df_monthly_exceptions['month'] = df_monthly_exceptions['date'].dt.to_period('M').dt.to_timestamp()
+
+        exceed_chart_type = st.radio(
+            "Select Chart Type for Monthly Token Limit Exceptions",
+            options=["Bar", "Line", "Area"], # Bar is a better default for monthly sums
+            horizontal=True,
+            key="token_exception_chart_type_tab5_3"
+        )
+        if exceed_chart_type == "Bar":
+            fig_exceptions = px.bar(df_monthly_exceptions, x='month', y='token_limit_exception_count', color='model', barmode='group', title="Monthly Token Limit Exceptions")
+        elif exceed_chart_type == "Line":
+            fig_exceptions = px.line(df_monthly_exceptions, x='month', y='token_limit_exception_count', color='model', title="Monthly Token Limit Exceptions")
+        elif exceed_chart_type == "Area":
+            fig_exceptions = px.area(df_monthly_exceptions, x='month', y='token_limit_exception_count', color='model', title="Monthly Token Limit Exceptions")
+        fig_exceptions.update_layout(xaxis_title="Month", yaxis_title="Total Exceptions")
+        st.plotly_chart(fig_exceptions, use_container_width=True)
+
+        st.subheader("Token Cost Analysis")
+        token_cost_chart_type = st.radio(
+            "Select Chart Type for Daily Token Cost",
+            options=["Line", "Bar", "Area"],
+            horizontal=True,
+            key="token_cost_chart_type_tab5_4"
+        )
+        if token_cost_chart_type == "Line":
+            fig_daily_cost = px.line(df, x='date', y='daily_token_cost', color='model', title="Daily Total Token Cost ($)")
+        elif token_cost_chart_type == "Bar":
+            fig_daily_cost = px.bar(df, x='date', y='daily_token_cost', color='model', barmode='group', title="Daily Total Token Cost ($)")
+        elif token_cost_chart_type == "Area":
+            fig_daily_cost = px.area(df, x='date', y='daily_token_cost', color='model', title="Daily Total Token Cost ($)")
+        fig_daily_cost.update_layout(yaxis_title="Cost ($)")
+        st.plotly_chart(fig_daily_cost, use_container_width=True)
+
+        st.subheader("Cumulative Token Cost Analysis")
+        cumulative_cost_chart_type = st.radio(
+            "Select Chart Type for Cumulative Token Cost",
+            options=["Line", "Bar", "Area"],
+            horizontal=True,
+            key="token_cumulative_chart_type_tab5_5"
+        )
+        if cumulative_cost_chart_type == "Line":
+            df['cumulative_cost'] = df.sort_values('date').groupby('model')['daily_token_cost'].cumsum()
+            fig_cumulative_cost = px.line(df, x='date', y='cumulative_cost', color='model', title="Cumulative Token Cost per Model ($)")
+        elif cumulative_cost_chart_type == "Bar":
+            df['cumulative_cost'] = df.sort_values('date').groupby('model')['daily_token_cost'].cumsum()
+            fig_cumulative_cost = px.bar(df, x='date', y='cumulative_cost', color='model', barmode='group', title="Cumulative Token Cost per Model ($)")
+        elif cumulative_cost_chart_type == "Area":
+            df['cumulative_cost'] = df.sort_values('date').groupby('model')['daily_token_cost'].cumsum()
+            fig_cumulative_cost = px.area(df, x='date', y='cumulative_cost', color='model', title="Cumulative Token Cost per Model ($)")
+        fig_cumulative_cost.update_layout(yaxis_title="Cumulative Cost ($)")
+        st.plotly_chart(fig_cumulative_cost, use_container_width=True)
+
+        st.subheader("Token Limit Utilization")
+        utilization_chart_type = st.radio(
+            "Select Chart Type for Token Limit Utilization",
+            options=["Bar", "Line", "Area"],
+            horizontal=True,
+            key="token_utilization_chart_type_tab5_6"
+        )
+        if 'token_limit' in df.columns:
+            utilization_df = df.groupby('model').agg(
+                avg_max_tokens=('max_tokens_per_minute', 'mean'),
+                token_limit=('token_limit', 'first')
+            ).reset_index()
+
+            utilization_df['utilization_pct'] = (utilization_df['avg_max_tokens'] / utilization_df['token_limit']) * 100
+
+            underutilized_models = utilization_df[utilization_df['utilization_pct'] < 25]
+
+            if not underutilized_models.empty:
+                st.warning("Found models with low token limit utilization:")
+                for index, row in underutilized_models.iterrows():
+                    st.markdown(f"- **{row['model']}**: Average peak usage is **{row['avg_max_tokens']:.0f} tokens/min**, which is only **{row['utilization_pct']:.1f}%** of its **{row['token_limit']:,}** token limit. Consider lowering the limit to better match actual usage.")
+            else:
+                st.success("All models show healthy token limit utilization based on peak usage.")
+
+            if utilization_chart_type == "Bar":
+                fig_utilization = px.bar(
+                    utilization_df.sort_values('utilization_pct', ascending=False),
+                    x='model',
+                    y='utilization_pct',
+                    title='Average Peak Token Usage vs. Token Limit',
+                    labels={'utilization_pct': 'Utilization of Token Limit (%)', 'model': 'Model'},
+                    color='utilization_pct',
+                    color_continuous_scale=px.colors.sequential.Viridis
+                )
+            elif utilization_chart_type == "Line":
+                fig_utilization = px.line(
+                    utilization_df.sort_values('utilization_pct', ascending=False),
+                    x='model',
+                    y='utilization_pct',
+                    title='Average Peak Token Usage vs. Token Limit',
+                    labels={'utilization_pct': 'Utilization of Token Limit (%)', 'model': 'Model'},
+                    color='utilization_pct',
+                    color_continuous_scale=px.colors.sequential.Viridis
+                )
+            elif utilization_chart_type == "Area":
+                fig_utilization = px.area(
+                    utilization_df.sort_values('utilization_pct', ascending=False),
+                    x='model',
+                    y='utilization_pct',
+                    title='Average Peak Token Usage vs. Token Limit',
+                    labels={'utilization_pct': 'Utilization of Token Limit (%)', 'model': 'Model'},
+                    color='utilization_pct',
+                    color_continuous_scale=px.colors.sequential.Viridis
+                )
+            fig_utilization.add_hline(y=25, line_dash="dash", annotation_text="Low Utilization Threshold (25%)", annotation_position="bottom right")
+            st.plotly_chart(fig_utilization, use_container_width=True)
+    else:
+        st.warning("No data to display for the selected filters.")
+
+with tab6:
+    st.header("Configure Alerts")
+
+    # Define all available metrics for alerting
+    all_metrics = (
+        model_df.columns.drop(['date', 'model', 'token_limit']).tolist() +
+        infra_df.columns.drop(['date', 'component', 'error_rate']).tolist()
+    )
+    
+    # Initialize session state
+    if 'alerts' not in st.session_state:
+        st.session_state.alerts = []
+    if 'edit_idx' not in st.session_state:
+        st.session_state.edit_idx = None
+
+    # --- EDIT ALERT UI ---
+    if st.session_state.edit_idx is not None:
+        st.subheader(f"Edit Alert: {st.session_state.alerts[st.session_state.edit_idx].get('name', '')}")
+        alert_to_edit = st.session_state.alerts[st.session_state.edit_idx]
+        
+        metric_options = sorted(list(set(all_metrics)))
+        condition_options = ["Above", "Below", "Between", "Increases by %", "Decreases by %"]
+        
+        with st.form("edit_alert_form"):
+            st.text_input("Alert Name", key="edit_name", value=alert_to_edit.get('name'))
+            st.selectbox("Select Metric", options=metric_options, key="edit_metric", index=metric_options.index(alert_to_edit['metric']))
+            st.selectbox("Condition", options=condition_options, key="edit_condition", index=condition_options.index(alert_to_edit['condition']))
+
+            thresholds = alert_to_edit.get('thresholds', {})
+            comparison_period = alert_to_edit.get('comparison_period')
+
+            if st.session_state.edit_condition == "Between":
+                st.session_state.edit_lower_bound = st.number_input("Lower Bound", value=thresholds.get('lower_bound'))
+                st.session_state.edit_upper_bound = st.number_input("Upper Bound", value=thresholds.get('upper_bound'))
+            elif st.session_state.edit_condition in ["Increases by %", "Decreases by %"]:
+                st.session_state.edit_percentage = st.number_input("Percentage", value=thresholds.get('percentage'))
+                period_options = ["Previous Value", "7-Day Average", "30-Day Average"]
+                st.selectbox(
+                    "Compare Against", 
+                    options=period_options, 
+                    key="edit_comparison_period",
+                    index=period_options.index(comparison_period) if comparison_period in period_options else 0
+                )
+            else:
+                st.session_state.edit_value = st.number_input("Threshold Value", value=thresholds.get('value'))
+
+            st.text_input("Email for Notification", key="edit_email", value=alert_to_edit.get('email'))
+
+            col1, col2 = st.columns(2)
+            with col1:
+                if st.form_submit_button("Update Alert"):
+                    # Update logic here based on new inputs
+                    updated_thresholds = {}
+                    if st.session_state.edit_condition == "Between":
+                        updated_thresholds = {'lower_bound': st.session_state.edit_lower_bound, 'upper_bound': st.session_state.edit_upper_bound}
+                    elif st.session_state.edit_condition in ["Increases by %", "Decreases by %"]:
+                        updated_thresholds = {'percentage': st.session_state.edit_percentage}
+                    else:
+                        updated_thresholds = {'value': st.session_state.edit_value}
+
+                    st.session_state.alerts[st.session_state.edit_idx] = {
+                        "name": st.session_state.edit_name,
+                        "metric": st.session_state.edit_metric,
+                        "condition": st.session_state.edit_condition,
+                        "thresholds": updated_thresholds,
+                        "email": st.session_state.edit_email,
+                        "comparison_period": st.session_state.get('edit_comparison_period') if st.session_state.edit_condition in ["Increases by %", "Decreases by %"] else None
+                    }
+                    st.session_state.edit_idx = None
+                    st.success("Alert updated successfully!")
+                    st.rerun()
+            with col2:
+                if st.form_submit_button("Cancel"):
+                    st.session_state.edit_idx = None
+                    st.rerun()
+    else:
+        # --- CREATE NEW ALERT UI ---
+        st.subheader("Set a New Alert")
+
+        # After an alert is set, show success and reset widgets
+        if st.session_state.get("alert_just_set"):
+            st.success(f"Alert set for '{st.session_state.last_alert_metric}'.")
+            st.session_state.alert_metric = None
+            st.session_state.alert_condition = None
+            st.session_state.alert_just_set = False
+            if "last_alert_metric" in st.session_state:
+                del st.session_state.last_alert_metric
+
+        metric_to_alert = st.selectbox(
+            "Select Metric",
+            options=sorted(list(set(all_metrics))),
+            key="alert_metric",
+            placeholder="Select a metric...",
+            index=None
+        )
+        
+        condition_type = st.selectbox(
+            "Condition", 
+            options=["Above", "Below", "Between", "Increases by %", "Decreases by %"], 
+            key="alert_condition",
+            placeholder="Select a condition...",
+            index=None
+        )
+
+        with st.form("create_alert_form", clear_on_submit=True):
+            alert_name = st.text_input("Alert Name", key="alert_name_val", placeholder="e.g., High CPU on Model Server")
+            
+            threshold_inputs = {}
+            comparison_period = None
+            current_condition = st.session_state.get('alert_condition')
+
+            if current_condition:
+                t_col1, t_col2 = st.columns(2)
+                with t_col1:
+                    if current_condition in ["Above", "Below"]:
+                        threshold_inputs['value'] = st.number_input("Threshold Value", step=1.0, key="threshold_val")
+                    elif "by %" in current_condition:
+                        threshold_inputs['percentage'] = st.number_input("Percentage", min_value=0.0, max_value=100.0, step=1.0, key="percentage_val")
+                        comparison_period = st.selectbox(
+                            "Compare Against", 
+                            options=["Previous Value", "7-Day Average", "30-Day Average"], 
+                            key="comparison_period_val"
+                        )
+                    elif current_condition == "Between":
+                        threshold_inputs['lower_bound'] = st.number_input("Lower Bound", step=1.0, key="lower_bound_val")
+                
+                with t_col2:
+                    if current_condition == "Between":
+                        threshold_inputs['upper_bound'] = st.number_input("Upper Bound", step=1.0, key="upper_bound_val")
+
+            email_to_notify = st.text_input("Email for Notification", key="email_val")
+            
+            submitted = st.form_submit_button("Set Alert")
+            
+            if submitted:
+                current_metric = st.session_state.get('alert_metric')
+                
+                # --- Validation ---
+                error = False
+                if not all([current_metric, current_condition, alert_name]):
+                    st.error("Please provide an alert name, metric, and condition.")
+                    error = True
+                
+                if not error:
+                    new_alert = {
+                        "name": alert_name,
+                        "metric": current_metric,
+                        "condition": current_condition,
+                        "thresholds": threshold_inputs,
+                        "email": email_to_notify,
+                        "comparison_period": comparison_period
+                    }
+                    st.session_state.alerts.append(new_alert)
+                    st.session_state.last_alert_metric = current_metric
+                    st.session_state.alert_just_set = True
+                    st.rerun()
+
+        st.divider()
+
+        # --- Display Active Alerts ---
+        st.subheader("Active Alerts")
+
+        def format_alert_text(alert):
+            metric = f"**{alert['metric']}**"
+            condition = alert['condition']
+            thresholds = alert['thresholds']
+            email = f"**{alert['email']}**"
+            comparison_period = alert.get('comparison_period', 'Previous Value')
+            
+            if condition == "Above":
+                return f"Monitor {metric} to not go above **{thresholds['value']}**. Notify: {email}"
+            elif condition == "Below":
+                return f"Monitor {metric} to not go below **{thresholds['value']}**. Notify: {email}"
+            elif condition == "Between":
+                return f"Monitor {metric} to be between **{thresholds['lower_bound']}** and **{thresholds['upper_bound']}**. Notify: {email}"
+            elif condition == "Increases by %":
+                return f"Monitor {metric} for an increase of more than **{thresholds['percentage']}%** compared to the **{comparison_period.lower()}**. Notify: {email}"
+            elif condition == "Decreases by %":
+                return f"Monitor {metric} for a decrease of more than **{thresholds['percentage']}%** compared to the **{comparison_period.lower()}**. Notify: {email}"
+            return "Invalid alert configuration."
+
+        if not st.session_state.alerts:
+            st.info("No alerts configured yet.")
+        else:
+            for i, alert in enumerate(st.session_state.alerts):
+                col1, col2, col3 = st.columns([8, 1, 1])
+                with col1:
+                    st.info(f"**{alert.get('name', f'Alert {i+1}')}:** {format_alert_text(alert)}")
+                with col2:
+                    if st.button("Edit", key=f"edit_{i}"):
+                        st.session_state.edit_idx = i
+                        st.rerun()
+                with col3:
+                    if st.button("Delete", key=f"delete_{i}"):
+                        st.session_state.alerts.pop(i)
+                        st.rerun()
+
+    # --- Check for Triggered Alerts ---
+    st.subheader("Triggered Alerts")
+    
+    triggered_alerts = {}  # Using a dictionary to group by metric
+
+    for alert in st.session_state.alerts:
+        metric = alert['metric']
+        condition = alert['condition']
+        thresholds = alert['thresholds']
+        alert_name = alert.get('name', 'Unnamed Alert')
+        comparison_period = alert.get('comparison_period', 'Previous Value')
+
+        if metric not in triggered_alerts:
+            triggered_alerts[metric] = []
+
+        for df, entity_col in [(model_df_filtered, 'model'), (infra_df_filtered, 'component')]:
+            if metric in df.columns:
+                sorted_df = df.sort_values('date')
+                
+                if condition in ["Increases by %", "Decreases by %"]:
+                    for entity_name, group in sorted_df.groupby(entity_col):
+                        if len(group) >= 2:
+                            
+                            # Determine the previous value based on the comparison period
+                            if comparison_period == "7-Day Average" and len(group) >= 8:
+                                previous = group[metric].rolling(window=7, min_periods=1).mean().iloc[-2]
+                            elif comparison_period == "30-Day Average" and len(group) >= 31:
+                                previous = group[metric].rolling(window=30, min_periods=1).mean().iloc[-2]
+                            else: # Default to "Previous Value"
+                                previous = group[metric].iloc[-2]
+
+                            latest = group[metric].iloc[-1]
+                            
+                            if previous is not None and previous != 0:
+                                change = ((latest - previous) / abs(previous)) * 100
+                                if condition == "Increases by %" and change > thresholds['percentage']:
+                                    message = f"**{alert_name}:** {entity_col.title()} **{entity_name}**'s metric increased by **{change:.2f}%** compared to the {comparison_period.lower()}, exceeding **{thresholds['percentage']}%**."
+                                    triggered_alerts[metric].append(message)
+                                elif condition == "Decreases by %" and change < -thresholds['percentage']:
+                                    message = f"**{alert_name}:** {entity_col.title()} **{entity_name}**'s metric decreased by **{abs(change):.2f}%** compared to the {comparison_period.lower()}, exceeding **{thresholds['percentage']}%**."
+                                    triggered_alerts[metric].append(message)
+                else:
+                    latest_values = sorted_df.groupby(entity_col)[metric].last()
+                    for entity_name, value in latest_values.items():
+                        if condition == "Above" and 'value' in thresholds and value > thresholds['value']:
+                            message = f"**{alert_name}:** {entity_col.title()} **{entity_name}**'s value of **{value:.2f}** is above the threshold of **{thresholds['value']}**."
+                            triggered_alerts[metric].append(message)
+                        elif condition == "Below" and 'value' in thresholds and value < thresholds['value']:
+                            message = f"**{alert_name}:** {entity_col.title()} **{entity_name}**'s value of **{value:.2f}** is below the threshold of **{thresholds['value']}**."
+                            triggered_alerts[metric].append(message)
+                        elif condition == "Between" and 'lower_bound' in thresholds and 'upper_bound' in thresholds and thresholds['lower_bound'] < value < thresholds['upper_bound']:
+                            message = f"**{alert_name}:** {entity_col.title()} **{entity_name}**'s value of **{value:.2f}** is between **{thresholds['lower_bound']}** and **{thresholds['upper_bound']}**."
+                            triggered_alerts[metric].append(message)
+
+    # Filter out metrics with no triggered alerts and display the rest
+    final_triggered_alerts = {k: v for k, v in triggered_alerts.items() if v}
+
+    if not final_triggered_alerts:
+        st.success("All systems normal. No alerts triggered based on the latest data.")
+    else:
+        for metric, messages in final_triggered_alerts.items():
+            with st.expander(f"Metric: {metric.replace('_', ' ').title()}", expanded=True):
+                for message in messages:
+                    st.warning(message)
+
+# Add download functionality
+st.sidebar.header("Export Data")
+
+@st.cache_data
+def convert_df_to_csv(df):
+    return df.to_csv().encode('utf-8')
+
+csv_model = convert_df_to_csv(model_df_filtered)
+csv_infra = convert_df_to_csv(infra_df_filtered)
+
+st.sidebar.download_button(
+    label="Download Filtered Model Data as CSV",
+    data=csv_model,
+    file_name='genai_model_metrics_filtered.csv',
+    mime='text/csv',
+)
+
+st.sidebar.download_button(
+    label="Download Filtered Infrastructure Data as CSV",
+    data=csv_infra,
+    file_name='genai_infrastructure_metrics_filtered.csv',
+    mime='text/csv',
+)
+
+# Footer with usage instructions
+st.sidebar.markdown("---")
+st.sidebar.markdown("""
+### 📋 How to Use This Dashboard
+1. **🔍 Filter Data**: Use drill-down filters to focus on specific clouds, departments, projects, environments, or releases
+2. **📅 Set Date Range**: Choose the time period for analysis
+3. **🤖 Select Models & Components**: Pick which models and infrastructure components to analyze
+4. **📊 Explore Tabs**: Navigate through different analysis perspectives
+5. **💾 Export Data**: Download filtered data for further analysis
+
+### 🎯 Drill-Down Strategy
+- Start with **Cloud Platforms** to compare costs across providers
+- Filter by **Department** to analyze team-specific usage
+- Select **Projects** to dive into specific initiatives  
+- Use **Environment** to compare dev vs prod costs
+- Filter by **Release Version** to track performance changes
+""")
+
+st.sidebar.markdown("---")
+st.sidebar.info("""
+🏢 **Enterprise Demo**: This dashboard uses simulated data representing a multi-cloud GenAI deployment across AWS, GCP, Azure, Snowflake, and Databricks. 
+
+In production, connect to your actual monitoring systems and cost management APIs.
+""")
+
+# Cognizant footer branding
+st.sidebar.markdown("---")
+st.sidebar.markdown("""
+<div style="text-align: center; padding: 10px;">
+    <p style="color: #1f77b4; font-weight: bold; margin: 0;">🔷 Cognizant</p>
+    <p style="color: #666; font-size: 12px; margin: 0;">AI & Analytics Solutions</p>
+    <p style="color: #666; font-size: 10px; margin: 0;">© 2025 Cognizant Technology Solutions</p>
+</div>
+""", unsafe_allow_html=True)
+
+# Main footer
+st.markdown("---")
+st.markdown("""
+<div style="text-align: center; padding: 20px;">
+    <p style="color: #1f77b4; font-weight: bold;">🔷 Cognizant GenAI FinOps Platform</p>
+    <p style="color: #666; font-size: 12px;">Empowering enterprises with intelligent multi-cloud cost optimization and performance analytics</p>
+    <p style="color: #666; font-size: 10px;">Built with Streamlit • Powered by Cognizant AI Solutions</p>
+</div>
 """, unsafe_allow_html=True)